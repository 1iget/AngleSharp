<<<<<<< HEAD
# 0.10.0

- Fixed multi-threading element initialization bug (#489)
- Extended the attribute changed callback with `IAttributeObserver` (#491)
- Fixed culture-specific number parsing (#482)
- Improved cookie handling for path-dependent cookies (#477)
- Introduced the `ISelectorVisitor` to get selector information (#487)
- Micro-Optimized `CharacterData.Append()` (#481)
- Fast resource dictionary lookup (#485)
- Optimized tag name allocations (#479)
- Fixed the insert method (#449)
- Improved XML namespace handling (#448)
- Allow underscores in URLs (#445)
- Improved the `IEntityProvider` (#442)
- Introduced the concept of scope to selectors (#440)
- Pseudo-class `:has()` improvements (#439)
- Some fixes regarding attributes (#434)
- Fixed parsing the Cookie header (#431)
- Split AngleSharp.Core (#139)
- Corrected "specifity" (#463)
- Fixed trailing comments bug (#459)
- Make AngleSharp build on Linux (#460)
- Optimized node iteration allocations (#476)
- Restructured services and configuration (#454)
- Placed extensions close to their instances
- Exposed the `ILinkRelationFactory` interface and default implementation
- Exposed the `IInputTypeFactory` interface and default implementation
- Reordered events for requesters and parsers
=======
# 0.9.9.1

- Fixed build (#566)
- Several bugfixes (#587, see: #491, #406, #512, and #544)
- Memory improvement (#588)
- Corrected casing (#589)
- Fixed wrong default for Url ports (#624)
- Fixed behavior on empty string selectors (#601)
- Fixed multiple slashes stackoverflow (#613)
- Fixed parsing with initial comment (#610)
- Fixed cookie time format handling (#599, #598)
- Fixed stackoverflow when parsing (#570)
- Initialize default `Request` content (#567)
>>>>>>> ce6c790b

# 0.9.9

- Attribute API refinements (#422)
- Cookies are now sent for all requests (#420)
- Fixed DOM attribute name culture bug (#419)
- Added CSS `word-wrap` (`overflow-wrap`) and `word-breakword` properties (#417)
- Added CSS `text-align-last`, `text-anchor`, and `text-justify` properties (#413)
- Added CSS `stroke-*` properties (#407, #409, #411)
- Handle compression in HTTP responses (#416)
- Included `StatusCode` property in `IDocument` (#408)
- Improved default event loop (#404)
- Fixed invalid entity errors in XML (#401)
- Added HTML `mark` element (#399)

# 0.9.8.1

- Added parsing callback (e.g., to retrieve line number) (#374)
- Exposed the original `Source` in documents (#396)
- Fixed a crash during redirects for requesters (#394)

# 0.9.8

- Improved the `HttpRequester` (#387)
- Extended the `CookieContainer` (#385)
- Bug fixes for `ToCss()` (#382)
- Added custom mime-type handling (#381)
- Transport cookie on page redirect (#368)
- Submit from Button (#354)
- Implemented document unloading (#339)
- Possibility to use strict mode (#336)
- Included subresource integrity (#308)
- `IHtmlCollection` helpers and API improvement (#293)
- General performance improvements (#390)

# 0.9.7

- Fixed some bugs (#343, #325, #341, #347, #355, #358)
- Improved cookie handling (#280, #274, #365)
- Added a document factory (#331)
- `EventNames`, `AttributeNames` and others are available (#330)
- Allow setting the active document (#281)
- Improved Xamarin.iOS build (#85)
- Changed service API slightly (#157)
- Enhanced CoreCLR support (#270, #362)

# 0.9.6

- Fixed some bugs (#304, #295, #286)
- Provide XHTML markup formatter (#128, #313)
- Dropped the `IEventAggregator` (#156)
- Allow custom selector factories (#182, #233)
- Open `TagNames` (#252)
- Internal cosmetics and improvements (#279, #300)
- Execute dynamically added scripts (#287)
- Property declarations of CSS rules can be modified (#297)
- Allow saving HTML DOM to a stream using `ToHtml` (#249)
- React to attributes containing event handlers (#190)

# 0.9.5

- Fixed some bugs (#282, #273, #266, #260, #256, #250, #243, #234, #230, #229, #223, #208)
- Added missing `bottom` CSS property (#253)
- Invalid indices throw now exceptions (#232)
- Provide new `dotnet` target (#271)
- Changed behavior of `OpenAsync` to wait for resources (#158)
- Added a set of extension methods for index-related selectors (#183)
- Redesigned the request pipeline (#189)
- Added extension method for submitting forms (#218)
- `Style` is now available at `IElement` level (#193)
- Enhanced to distinguish between the stylesheet types (#191)
- Included extension methods to improve CSSOM modifications (#205)

# 0.9.4

- Added the link relation factory (#174)
- Fixed a bug related to `document.write` (#173)
- Delay document loading for resources (#178)
- Improved HTTP requester performance (#194)
- Added HTML imports (#179)
- Include CSS color enhancements (#176)
- Enhanced encoding with multibyte characters (#210, #212)
- Use common `CssNode` as root (#145)
- Added `Attr` extension method (#199)

# 0.9.3

- Important bugfixes (#160, #161, #162, #165, #170)
- XML parser enhancements
- Ability to provide custom entities
- Fixed `CompareDocumentPosition` (#168)

# 0.9.2

- Some bugfixes (#150)
- XML parser enhancement (#144)
- JSON form submission (#126)
- Changed license to MIT
- Provide flex hex parsing (`Color`)

# 0.9.1

- Content of `iframe` can be set
- Default `IEventLoop` provided
- Improved the `HttpRequester`
- Fixed obtaining ext. stylesheets without CSS
- Added option to filter requests
- Parse CSS unicode escapes

# 0.9.0

- Implemented `srcset` attribute
- Implemented `picture` element
- Made Shadow DOM API spec. draft available
- Custom `MimeType` datatype
- Supports CSS round-tripping
- Assembly is now strongly signed
- Provide standard `IEventAggregator` implementation

# 0.8.9

- Improved resource fetching
- Fixed waiting mechanism
- Fixed form submission (avoid initial empty line)
- HTML Parser perf. improved
- Expose `INamedNodeMap` interface
- Fixed problems with `@import`
- Added the `@viewport` CSS rule

# 0.8.8

- Fixed a bug in the `HtmlDomBuilder`
- Adjusted CSSOM for tolerating unknown rules
- Parser enhancements

# 0.8.7

- CSS parser more flexible
- Allow inline styles to be customized

# 0.8.6

- Owner's are now weakly referenced
- The CSS parser supports unknown parsing
- Fixed several bugs in the CSS parser
- Fixed some smaller issues
- The `AngleSharp.Linq` namespace is now `AngleSharp.Extensions`
- Improved decoding algorithms
- `PrettyStyleFormatter` for readable CSS output
- `IStyleFormatter` with default `CssStyleFormatter` implementation
- `DocumentRequest` static helpers (for `GET` and `POST`)
- Default `ICookieService` implementation offered

# 0.8.5

- Fixed CSS property parsing
- Implemented new CSS value converters
- Fixed some cookie issues
- Made `Configuration.Default` available
- Changed some namespace assignments (e.g., `ScriptOptions`)
- Fixed `HtmlLinkElement` issue
- Fixed CSS twisted comment issue

# 0.8.4

- Added ability to wait for outstanding requests
- Fixed missing dashes in hostnames
- Changed CSS parser / tokenizer interaction
- Reworked CSS value model
- Extended `IMarkupFormatter` to serialize attributes
- Included encoding service
- Fixed `BrowsingContext` content from string loading
- Improved HTML parser performance
- Allow unknown properties in the CSSOM

# 0.8.3

- `PrettyMarkupFormatter` for readable output
- Add some missing `ConfigureAwait(false)` calls
- Included virtual response callback for the context
- Add `IHtmlDocument` for completeness
- Reintegrated `XmlParser` (only non-validating)
- Changed `Configuration` to be immutable
- All `IConfiguration` extensions return new object
- Fixed smaller issues

# 0.8.2

- `DocumentBuilder` declared obsolete
- Fixed bugs in DOM methods
- Added `ToHtml()` overloads with custom formatters
- Changed CSS value model
- Fixed BOM in form submits
- Changed case of tags to mimick browsers
- Improved url encoded form submission
- Improved CSS shorthand properties
- Fixed `Origin` of `Url`
- Improved loading customization
- Included `IEventAggregator` for events
- Fixed several smaller bugs

# 0.8.1

- `IsInvalid` of `Url` corrected
- Included .NET 4 version in the NuGet package
- Included Silverlight version in the NuGet package
- Fixed a few smaller bugs

# 0.8.0

- Major encoding improvements
- DOM ranges are (weakly) connected and updated
- Mutation callbacks are now included
- Implemented parsing keyframe selectors
- CSS document (rule) functions are checked
- CSS value model finished
- `HTMLObjectElement` can be serviced
- All CSS4 selectors included (excluding `||`)
- Small pseudo element integration
- More services e.g. spellcheck available
- Media features and CSS properties extended
- HTML5 constraint form validation finished
- All HTML5 input types are supported
- Changed `DOM` namespace to `Dom` to fix naming
- Finished `Url` implementation according to spec.

# 0.7.0

- Native (callback based) async parsing
- Interfaces for resource loading defined
- Browsing context available / creation possible
- Extension methods to `IConfiguration` available
- More attributes added
- Namespace changes for the attributes
- CSS property architecture finalized

# 0.6.1

- Minor bug fixes
- DOM Events
- Configuration improved
- Performance improvements
- Url origin
- Core algorithms changed [WHATWG]
- Scripting and styling interfaces

# 0.6.0

- Refactored DOM model
- Window implementation
- Compute style information
- More documentation
- Tree traversal included
- Refactored DOM attributes
- Script engine interface
- Style engine interface
- Removed IOC container
- New source code reader
- Unified Url class

# 0.5.1

- Finished CSS properties
- CSS parser update
- Media rules implemented
- Rewritten URL parsing
- More documentation
- Extended DocumentBuilder

# 0.5.0

- Support for Legacy version of AngleSharp
- Updated styling
- Removed XML parser
- API renewal
- Dependency Injection update
- New CSS value model
- More DOM properties
- CSS properties added
- Finished form submission

# 0.4.0

- DTD parsing improved
- Rewritten CSS parser
- More methods and DOM completeness
- XML validation

# 0.3.7

- Namespaces fully included
- Doctype improved
- DTD parsing finished
- Cleanup
- CSS rules extended
- CSS functions added

# 0.3.6

- Performance improvements
- Fixed CSS selector
- More documentation
- Live collection
- Started form submission
- Fixed double-escaped script tags
- Improved parsing of inline styling

# 0.3.5

- Finished template implementation
- MathML and SVG elements
- More annotations
- RelList established
- Improved TextNode

# 0.3.4

- More DOM properties
- Hyper reference normalization
- Introduced template element
- Polish API

# 0.3.3

- Fixed double escaped script content
- DOM extensions
- Configuration object
- Default HTTP requester

# 0.3.2

- Fixed parser bugs
- Improved entity retrieval
- Extended CDATA parsing
- Improved fragment parsing

# 0.3.1

- Improved character parsing
- Cleanup
- Line skipping for textarea, pre
- Extended Location

# 0.3.0

- Included XmlParser
- DTD parsing
- Added IOC container
- Finished element type declaration

# 0.2.9

- Fixed GetElementsByName
- Improved GetElementsByTagName
- Converted to PCL project
- Updated Children property

# 0.2.8

- Binding capabilities
- CSS parser update
- More decorations
- Integrated table, frame
- Added pooling

# 0.2.7

- Updated CSS serialization
- Intermediate objects
- More DOM attributes

# 0.2.6

- Improved API
- QuerySelector implementation
- Fixed DocumentUri bug

# 0.2.5

- HTML element re-ordering
- Extended documentation
- HtmlColor structure

# 0.2.4

- Faster CSS parser
- Initial CSS parser release

# 0.2.3

- StyleSheet integration
- Ignore unknown CSS rules

# 0.2.2

- Updated documentation
- Fixed parsing bug

# 0.2.1

- XML documentation
- Merged DocumentBuilder and NodeBuilder

# 0.2.0

- Initial release<|MERGE_RESOLUTION|>--- conflicted
+++ resolved
@@ -1,4 +1,3 @@
-<<<<<<< HEAD
 # 0.10.0
 
 - Fixed multi-threading element initialization bug (#489)
@@ -27,7 +26,7 @@
 - Exposed the `ILinkRelationFactory` interface and default implementation
 - Exposed the `IInputTypeFactory` interface and default implementation
 - Reordered events for requesters and parsers
-=======
+
 # 0.9.9.1
 
 - Fixed build (#566)
@@ -41,7 +40,6 @@
 - Fixed cookie time format handling (#599, #598)
 - Fixed stackoverflow when parsing (#570)
 - Initialize default `Request` content (#567)
->>>>>>> ce6c790b
 
 # 0.9.9
 
