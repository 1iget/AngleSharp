<<<<<<< HEAD
# 0.10.0

- Fixed multi-threading element initialization bug (#489)
- Extended the attribute changed callback with `IAttributeObserver` (#491)
- Fixed culture-specific number parsing (#482)
- Improved cookie handling for path-dependent cookies (#477)
- Introduced the `ISelectorVisitor` to get selector information (#487)
- Micro-Optimized `CharacterData.Append()` (#481)
- Fast resource dictionary lookup (#485)
- Optimized tag name allocations (#479)
- Fixed the insert method (#449)
- Improved XML namespace handling (#448)
- Allow underscores in URLs (#445)
- Improved the `IEntityProvider` (#442)
- Introduced the concept of scope to selectors (#440)
- Pseudo-class `:has()` improvements (#439)
- Some fixes regarding attributes (#434)
- Fixed parsing the Cookie header (#431)
- Split AngleSharp.Core (#139)
- Corrected "specifity" (#463)
- Fixed trailing comments bug (#459)
- Make AngleSharp build on Linux (#460)
- Optimized node iteration allocations (#476)
- Restructured services and configuration (#454)
- Placed extensions close to their instances
- Exposed the `ILinkRelationFactory` interface and default implementation
- Exposed the `IInputTypeFactory` interface and default implementation
- Reordered events for requesters and parsers
=======
# 0.9.10.0

- `ColSpan` default should be 1 (#689)
- `RowSpan` default should be 1 (#688)
- Expose image source set via `SourceSet.Parse` (#682)
- Implemented case insensitive attribute selector (#666)
- Fixed invalid date in `MemoryCookieProvider` (#663)

# 0.9.9.2

- Provided `Tokenize` extension method for `TextSource` (#636)
- Replaced Conditional Weak Table for performance gains (#637)
- Fixed a bug for non-Unicode characters to stop parsing (#590)
- Fixed weird `iframe` behavior to self-load (#581)
>>>>>>> 9da30e34

# 0.9.9.1

- Fixed build (#566)
- Several bugfixes (#587, see: #491, #406, #512, and #544)
- Memory improvement (#588)
- Corrected casing (#589)
- Fixed wrong default for `Url` ports (#624)
- Fixed behavior on empty string selectors (#601)
- Fixed multiple slashes stack overflow (#613)
- Fixed parsing with initial comment (#610)
- Fixed cookie time format handling (#599, #598)
- Fixed stack overflow when parsing (#570)
- Initialize default `Request` content (#567)

# 0.9.9.0

- Attribute API refinements (#422)
- Cookies are now sent for all requests (#420)
- Fixed DOM attribute name culture bug (#419)
- Added CSS `word-wrap` (`overflow-wrap`) and `word-breakword` properties (#417)
- Added CSS `text-align-last`, `text-anchor`, and `text-justify` properties (#413)
- Added CSS `stroke-*` properties (#407, #409, #411)
- Handle compression in HTTP responses (#416)
- Included `StatusCode` property in `IDocument` (#408)
- Improved default event loop (#404)
- Fixed invalid entity errors in XML (#401)
- Added HTML `mark` element (#399)

# 0.9.8.1

- Added parsing callback (e.g., to retrieve line number) (#374)
- Exposed the original `Source` in documents (#396)
- Fixed a crash during redirects for requesters (#394)

# 0.9.8.0

- Improved the `HttpRequester` (#387)
- Extended the `CookieContainer` (#385)
- Bug fixes for `ToCss()` (#382)
- Added custom mime-type handling (#381)
- Transport cookie on page redirect (#368)
- Submit from Button (#354)
- Implemented document unloading (#339)
- Possibility to use strict mode (#336)
- Included sub-resource integrity (#308)
- `IHtmlCollection` helpers and API improvement (#293)
- General performance improvements (#390)

# 0.9.7.0

- Fixed some bugs (#343, #325, #341, #347, #355, #358)
- Improved cookie handling (#280, #274, #365)
- Added a document factory (#331)
- `EventNames`, `AttributeNames` and others are available (#330)
- Allow setting the active document (#281)
- Improved Xamarin.iOS build (#85)
- Changed service API slightly (#157)
- Enhanced CoreCLR support (#270, #362)

# 0.9.6.0

- Fixed some bugs (#304, #295, #286)
- Provide XHTML markup formatter (#128, #313)
- Dropped the `IEventAggregator` (#156)
- Allow custom selector factories (#182, #233)
- Open `TagNames` (#252)
- Internal cosmetics and improvements (#279, #300)
- Execute dynamically added scripts (#287)
- Property declarations of CSS rules can be modified (#297)
- Allow saving HTML DOM to a stream using `ToHtml` (#249)
- React to attributes containing event handlers (#190)

# 0.9.5.0

- Fixed some bugs (#282, #273, #266, #260, #256, #250, #243, #234, #230, #229, #223, #208)
- Added missing `bottom` CSS property (#253)
- Invalid indices throw now exceptions (#232)
- Provide new `dotnet` target (#271)
- Changed behavior of `OpenAsync` to wait for resources (#158)
- Added a set of extension methods for index-related selectors (#183)
- Redesigned the request pipeline (#189)
- Added extension method for submitting forms (#218)
- `Style` is now available at `IElement` level (#193)
- Enhanced to distinguish between the stylesheet types (#191)
- Included extension methods to improve CSSOM modifications (#205)

# 0.9.4.0

- Added the link relation factory (#174)
- Fixed a bug related to `document.write` (#173)
- Delay document loading for resources (#178)
- Improved HTTP requester performance (#194)
- Added HTML imports (#179)
- Include CSS color enhancements (#176)
- Enhanced encoding with multibyte characters (#210, #212)
- Use common `CssNode` as root (#145)
- Added `Attr` extension method (#199)

# 0.9.3.0

- Important bugfixes (#160, #161, #162, #165, #170)
- XML parser enhancements
- Ability to provide custom entities
- Fixed `CompareDocumentPosition` (#168)

# 0.9.2.0

- Some bugfixes (#150)
- XML parser enhancement (#144)
- JSON form submission (#126)
- Changed license to MIT
- Provide flex hex parsing (`Color`)

# 0.9.1.0

- Content of `iframe` can be set
- Default `IEventLoop` provided
- Improved the `HttpRequester`
- Fixed obtaining ext. stylesheets without CSS
- Added option to filter requests
- Parse CSS Unicode escapes

# 0.9.0.0

- Implemented `srcset` attribute
- Implemented `picture` element
- Made Shadow DOM API spec. draft available
- Custom `MimeType` datatype
- Supports CSS round-tripping
- Assembly is now strongly signed
- Provide standard `IEventAggregator` implementation

# 0.8.9.0

- Improved resource fetching
- Fixed waiting mechanism
- Fixed form submission (avoid initial empty line)
- HTML Parser perf. improved
- Expose `INamedNodeMap` interface
- Fixed problems with `@import`
- Added the `@viewport` CSS rule

# 0.8.8.0

- Fixed a bug in the `HtmlDomBuilder`
- Adjusted CSSOM for tolerating unknown rules
- Parser enhancements

# 0.8.7.0

- CSS parser more flexible
- Allow inline styles to be customized

# 0.8.6.0

- Owner's are now weakly referenced
- The CSS parser supports unknown parsing
- Fixed several bugs in the CSS parser
- Fixed some smaller issues
- The `AngleSharp.Linq` namespace is now `AngleSharp.Extensions`
- Improved decoding algorithms
- `PrettyStyleFormatter` for readable CSS output
- `IStyleFormatter` with default `CssStyleFormatter` implementation
- `DocumentRequest` static helpers (for `GET` and `POST`)
- Default `ICookieService` implementation offered

# 0.8.5.0

- Fixed CSS property parsing
- Implemented new CSS value converters
- Fixed some cookie issues
- Made `Configuration.Default` available
- Changed some namespace assignments (e.g., `ScriptOptions`)
- Fixed `HtmlLinkElement` issue
- Fixed CSS twisted comment issue

# 0.8.4.0

- Added ability to wait for outstanding requests
- Fixed missing dashes in hostnames
- Changed CSS parser / tokenizer interaction
- Reworked CSS value model
- Extended `IMarkupFormatter` to serialize attributes
- Included encoding service
- Fixed `BrowsingContext` content from string loading
- Improved HTML parser performance
- Allow unknown properties in the CSSOM

# 0.8.3.0

- `PrettyMarkupFormatter` for readable output
- Add some missing `ConfigureAwait(false)` calls
- Included virtual response callback for the context
- Add `IHtmlDocument` for completeness
- Reintegrated `XmlParser` (only non-validating)
- Changed `Configuration` to be immutable
- All `IConfiguration` extensions return new object
- Fixed smaller issues

# 0.8.2.0

- `DocumentBuilder` declared obsolete
- Fixed bugs in DOM methods
- Added `ToHtml()` overloads with custom formatters
- Changed CSS value model
- Fixed BOM in form submits
- Changed case of tags to mimic browsers
- Improved URL encoded form submission
- Improved CSS shorthand properties
- Fixed `Origin` of `Url`
- Improved loading customization
- Included `IEventAggregator` for events
- Fixed several smaller bugs

# 0.8.1.0

- `IsInvalid` of `Url` corrected
- Included .NET 4 version in the NuGet package
- Included Silverlight version in the NuGet package
- Fixed a few smaller bugs

# 0.8.0.0

- Major encoding improvements
- DOM ranges are (weakly) connected and updated
- Mutation callbacks are now included
- Implemented parsing keyframe selectors
- CSS document (rule) functions are checked
- CSS value model finished
- `HTMLObjectElement` can be serviced
- All CSS4 selectors included (excluding `||`)
- Small pseudo element integration
- More services e.g. spellcheck available
- Media features and CSS properties extended
- HTML5 constraint form validation finished
- All HTML5 input types are supported
- Changed `DOM` namespace to `Dom` to fix naming
- Finished `Url` implementation according to spec.

# 0.7.0.0

- Native (callback based) asynchronous parsing
- Interfaces for resource loading defined
- Browsing context available / creation possible
- Extension methods to `IConfiguration` available
- More attributes added
- Namespace changes for the attributes
- CSS property architecture finalized

# 0.6.1.0

- Minor bug fixes
- DOM Events
- Configuration improved
- Performance improvements
- `Url` origin
- Core algorithms changed [WHATWG]
- Scripting and styling interfaces

# 0.6.0.0

- Refactored DOM model
- Window implementation
- Compute style information
- More documentation
- Tree traversal included
- Refactored DOM attributes
- Script engine interface
- Style engine interface
- Removed IOC container
- New source code reader
- Unified `Url` class

# 0.5.1.0

- Finished CSS properties
- CSS parser update
- Media rules implemented
- Rewritten URL parsing
- More documentation
- Extended DocumentBuilder

# 0.5.0.0

- Support for Legacy version of AngleSharp
- Updated styling
- Removed XML parser
- API renewal
- Dependency Injection update
- New CSS value model
- More DOM properties
- CSS properties added
- Finished form submission

# 0.4.0.0

- DTD parsing improved
- Rewritten CSS parser
- More methods and DOM completeness
- XML validation

# 0.3.7.0

- Namespaces fully included
- Doctype improved
- DTD parsing finished
- Cleanup
- CSS rules extended
- CSS functions added

# 0.3.6.0

- Performance improvements
- Fixed CSS selector
- More documentation
- Live collection
- Started form submission
- Fixed double-escaped script tags
- Improved parsing of inline styling

# 0.3.5.0

- Finished template implementation
- MathML and SVG elements
- More annotations
- `RelList` established
- Improved TextNode

# 0.3.4.0

- More DOM properties
- Hyper reference normalization
- Introduced template element
- Polish API

# 0.3.3.0

- Fixed double escaped script content
- DOM extensions
- Configuration object
- Default HTTP requester

# 0.3.2.0

- Fixed parser bugs
- Improved entity retrieval
- Extended CDATA parsing
- Improved fragment parsing

# 0.3.1.0

- Improved character parsing
- Cleanup
- Line skipping for `textarea`, `pre`
- Extended Location

# 0.3.0.0

- Included XmlParser
- DTD parsing
- Added IOC container
- Finished element type declaration

# 0.2.9.0

- Fixed GetElementsByName
- Improved GetElementsByTagName
- Converted to PCL project
- Updated Children property

# 0.2.8.0

- Binding capabilities
- CSS parser update
- More decorations
- Integrated table, frame
- Added pooling

# 0.2.7.0

- Updated CSS serialization
- Intermediate objects
- More DOM attributes

# 0.2.6.0

- Improved API
- QuerySelector implementation
- Fixed DocumentUri bug

# 0.2.5.0

- HTML element re-ordering
- Extended documentation
- HtmlColor structure

# 0.2.4.0

- Faster CSS parser
- Initial CSS parser release

# 0.2.3.0

- StyleSheet integration
- Ignore unknown CSS rules

# 0.2.2.0

- Updated documentation
- Fixed parsing bug

# 0.2.1.0

- XML documentation
- Merged DocumentBuilder and NodeBuilder

# 0.2.0.0

- Initial release<|MERGE_RESOLUTION|>--- conflicted
+++ resolved
@@ -1,4 +1,3 @@
-<<<<<<< HEAD
 # 0.10.0
 
 - Fixed multi-threading element initialization bug (#489)
@@ -27,7 +26,7 @@
 - Exposed the `ILinkRelationFactory` interface and default implementation
 - Exposed the `IInputTypeFactory` interface and default implementation
 - Reordered events for requesters and parsers
-=======
+
 # 0.9.10.0
 
 - `ColSpan` default should be 1 (#689)
@@ -42,7 +41,6 @@
 - Replaced Conditional Weak Table for performance gains (#637)
 - Fixed a bug for non-Unicode characters to stop parsing (#590)
 - Fixed weird `iframe` behavior to self-load (#581)
->>>>>>> 9da30e34
 
 # 0.9.9.1
 
