﻿namespace AngleSharp.Dom
{
    using AngleSharp.Dom.Collections;
    using AngleSharp.Dom.Css;
    using AngleSharp.Dom.Events;
    using AngleSharp.Extensions;
    using AngleSharp.Html;
    using AngleSharp.Parser.Css;
    using AngleSharp.Services.Styling;
    using System;
    using System.Diagnostics;
    using System.Linq;
    using System.Runtime.CompilerServices;

    /// <summary>
    /// Represents an element node.
    /// </summary>
    [DebuggerStepThrough]
    class Element : Node, IElement
    {
        #region Fields

        static readonly ConditionalWeakTable<Element, IShadowRoot> shadowRoots = new ConditionalWeakTable<Element, IShadowRoot>();

        readonly NamedNodeMap _attributes;
        readonly String _namespace;
        readonly String _prefix;
        readonly String _localName;

        HtmlElementCollection _elements;
        TokenList _classList;

        #endregion

        #region ctor

        /// <summary>
        /// Creates a new element node.
        /// </summary>
        public Element(Document owner, String localName, String prefix, String namespaceUri, NodeFlags flags = NodeFlags.None)
            : this(owner, prefix != null ? String.Concat(prefix, ":", localName) : localName, localName, prefix, namespaceUri, flags)
        {
        }

        /// <summary>
        /// Creates a new element node.
        /// </summary>
        public Element(Document owner, String name, String localName, String prefix, String namespaceUri, NodeFlags flags = NodeFlags.None)
            : base(owner, name, NodeType.Element, flags)
        {
            _localName = localName;
            _prefix = prefix;
            _namespace = namespaceUri;
            _attributes = new NamedNodeMap(this);
        }

        #endregion

        #region Internal Properties

        /// <summary>
        /// Gets the associated attribute container.
        /// </summary>
        internal NamedNodeMap Attributes
        {
            get { return _attributes; }
        }

        #endregion

        #region Properties

        /// <summary>
        /// Gets the assigned slot of the current element, if any.
        /// </summary>
        public IElement AssignedSlot
        {
            get 
            { 
                var parent = ParentElement;

                if (parent.IsShadow())
                {
                    var tree = parent.ShadowRoot;
                    return tree.GetAssignedSlot(Slot);
                }

                return null;
            }
        }

        /// <summary>
        /// Gets the value of the slot attribute.
        /// </summary>
        public String Slot
        {
            get { return GetOwnAttribute(AttributeNames.Slot); }
            set { SetOwnAttribute(AttributeNames.Slot, value); }
        }

        /// <summary>
        /// Gets the shadow root of the current element, if any.
        /// </summary>
        public IShadowRoot ShadowRoot
        {
            get
            {
                var root = default(IShadowRoot);
                shadowRoots.TryGetValue(this, out root);
                return root;
            }
        }

        /// <summary>
        /// Gets the namespace prefix of the specified node, if any.
        /// </summary>
        public String Prefix
        {
            get { return _prefix; }
        }

        /// <summary>
        /// Gets the local part of the qualified name of this node.
        /// </summary>
        public String LocalName
        {
            get { return _localName; }
        }

        /// <summary>
        /// Gets the namespace URI of this node, if any.
        /// </summary>
        public String NamespaceUri
        {
            get { return _namespace; }
        }

        /// <summary>
        /// Gets or sets the text content of a node and its descendants.
        /// </summary>
        public override String TextContent
        {
            get
            {
                var sb = Pool.NewStringBuilder();

                foreach (var child in this.GetDescendants().OfType<IText>())
                    sb.Append(child.Data);

                return sb.ToPool();
            }
            set
            {
                var node = !String.IsNullOrEmpty(value) ? new TextNode(Owner, value) : null;
                ReplaceAll(node, false);
            }
        }

        /// <summary>
        /// Gets the list of class names.
        /// </summary>
        public ITokenList ClassList
        {
            get
            {
                if (_classList == null)
                {
                    _classList = new TokenList(GetOwnAttribute(AttributeNames.Class));
                    CreateBindings(_classList, AttributeNames.Class);
                }

                return _classList;
            }
        }

        /// <summary>
        /// Gets or sets the value of the class attribute.
        /// </summary>
        public String ClassName
        {
            get { return GetOwnAttribute(AttributeNames.Class); }
            set { SetOwnAttribute(AttributeNames.Class, value); }
        }

        /// <summary>
        /// Gets or sets the value of the id attribute.
        /// </summary>
        public String Id
        {
            get { return GetOwnAttribute(AttributeNames.Id); }
            set { SetOwnAttribute(AttributeNames.Id, value); }
        }

        /// <summary>
        /// Gets the uppercase representation of the tag name.
        /// </summary>
        public String TagName
        {
            get { return NodeName; }
        }

        /// <summary>
        /// Gets the element immediately preceding in this node's parent's list
        /// of nodes, null if the current element is the first element in that
        /// list.
        /// </summary>
        public IElement PreviousElementSibling
        {
            get
            {
                var parent = Parent;

                if (parent != null)
                {
                    var found = false;

                    for (int i = parent.ChildNodes.Length - 1; i >= 0; i--)
                    {
                        if (parent.ChildNodes[i] == this)
                            found = true;
                        else if (found && parent.ChildNodes[i] is IElement)
                            return (IElement)parent.ChildNodes[i];
                    }
                }

                return null;
            }
        }

        /// <summary>
        /// Gets the element immediately following in this node's parent's list
        /// of nodes, or null if the current element is the last element in
        /// that list.
        /// </summary>
        public IElement NextElementSibling
        {
            get
            {
                var parent = Parent;

                if (parent != null)
                {
                    var n = parent.ChildNodes.Length;
                    var found = false;

                    for (int i = 0; i < n; i++)
                    {
                        if (parent.ChildNodes[i] == this)
                            found = true;
                        else if (found && parent.ChildNodes[i] is IElement)
                            return (IElement)parent.ChildNodes[i];
                    }
                }

                return null;
            }
        }

        /// <summary>
        /// Gets the number of child elements.
        /// </summary>
        public Int32 ChildElementCount
        {
            get
            {
                var children = ChildNodes;
                var n = children.Length;
                var count = 0;

                for (int i = 0; i < n; i++)
                {
                    if (children[i].NodeType == NodeType.Element)
                        count++;
                }

                return count;
            }
        }

        /// <summary>
        /// Gets the child elements.
        /// </summary>
        public IHtmlCollection<IElement> Children
        {
            get { return _elements ?? (_elements = new HtmlElementCollection(this, deep: false)); }
        }

        /// <summary>
        /// Gets the first child element of this element.
        /// </summary>
        public IElement FirstElementChild
        {
            get 
            {
                var children = ChildNodes;
                var n = children.Length;

                for (int i = 0; i < n; i++)
                {
                    var child = children[i] as IElement;

                    if (child != null)
                        return child;
                }

                return null;
            }
        }

        /// <summary>
        /// Gets the last child element of this element.
        /// </summary>
        public IElement LastElementChild
        {
            get
            {
                var children = ChildNodes;

                for (int i = children.Length - 1; i >= 0; i--)
                {
                    var child = children[i] as IElement;

                    if (child != null)
                        return child;
                }

                return null;
            }
        }

        /// <summary>
        /// Gets or sets the HTML syntax describing the element's descendants.
        /// </summary>
        public String InnerHtml
        {
            get { return ChildNodes.ToHtml(HtmlMarkupFormatter.Instance); }
            set { ReplaceAll(new DocumentFragment(this, value), false); }
        }

        /// <summary>
        /// Gets or sets the HTML syntax describing the element including its
        /// descendants. 
        /// </summary>
        public String OuterHtml
        {
            get { return ToHtml(HtmlMarkupFormatter.Instance); }
            set
            {
                var parent = Parent;

                if (parent != null)
                {
                    if (Owner != null && Owner.DocumentElement == this)
                        throw new DomException(DomError.NoModificationAllowed);

                    parent.InsertChild(parent.IndexOf(this), new DocumentFragment(this, value));
                    parent.RemoveChild(this);
                }
                else
                    throw new DomException(DomError.NotSupported);
            }
        }
        
        /// <summary>
        /// Gets the sequence of associated attributes.
        /// </summary>
        INamedNodeMap IElement.Attributes
        {
            get { return _attributes; }
        }

        /// <summary>
        /// Gets if the element is currently focused.
        /// </summary>
        public Boolean IsFocused
        {
            get
            {
                var owner = Owner;

                if (owner == null)
                    return false;

                return owner.FocusElement == this;
            }
            protected set
            {
                var owner = Owner;

                if (owner == null)
                    return;

                if (value)
                {
                    owner.SetFocus(this);
                    this.Fire<FocusEvent>(m => m.Init(EventNames.Focus, false, false));
                }
                else
                {
                    owner.SetFocus(null);
                    this.Fire<FocusEvent>(m => m.Init(EventNames.Blur, false, false));
                }
            }
        }

        #endregion

        #region Methods

        /// <summary>
        /// Creates a new shadow root for the current element, if there is none
        /// already.
        /// </summary>
        /// <param name="mode">The mode of the shadow root.</param>
        /// <returns>The new shadow root.</returns>
        public IShadowRoot AttachShadow(ShadowRootMode mode = ShadowRootMode.Open)
        {
            if (Tags.AllNoShadowRoot.Contains(_localName))
                throw new DomException(DomError.NotSupported);
            else if (ShadowRoot != null)
                throw new DomException(DomError.InvalidState);

            var root = new ShadowRoot(this, mode);
            shadowRoots.Add(this, root);
            return root;
        }

        /// <summary>
        /// Returns the first element within the document (using depth-first
        /// pre-order traversal of the document's nodes) that matches the
        /// specified group of selectors.
        /// </summary>
        /// <param name="selectors">
        /// A string containing one or more CSS selectors separated by commas.
        /// </param>
        /// <returns>An element object.</returns>
        public IElement QuerySelector(String selectors)
        {
            return ChildNodes.QuerySelector(selectors);
        }

        /// <summary>
        /// Returns a list of the elements within the document (using
        /// depth-first pre-order traversal of the document's nodes) that match
        /// the specified group of selectors.
        /// </summary>
        /// <param name="selectors">
        /// A string containing one or more CSS selectors separated by commas.
        /// </param>
        /// <returns>A collection of HTML elements.</returns>
        public IHtmlCollection<IElement> QuerySelectorAll(String selectors)
        {
            return ChildNodes.QuerySelectorAll(selectors);
        }

        /// <summary>
        /// Returns a set of elements which have all the given class names.
        /// </summary>
        /// <param name="classNames">
        /// A string representing the list of class names to match; class names
        /// are separated by whitespace.
        /// </param>
        /// <returns>A collection of HTML elements.</returns>
        public IHtmlCollection<IElement> GetElementsByClassName(String classNames)
        {
            return ChildNodes.GetElementsByClassName(classNames);
        }

        /// <summary>
        /// Returns a NodeList of elements with the given tag name. The
        /// complete document is searched, including the root node.
        /// </summary>
        /// <param name="tagName">
        /// A string representing the name of the elements. The special string
        /// "*" represents all elements.
        /// </param>
        /// <returns>
        /// A NodeList of found elements in the order they appear in the tree.
        /// </returns>
        public IHtmlCollection<IElement> GetElementsByTagName(String tagName)
        {
            return ChildNodes.GetElementsByTagName(tagName);
        }

        /// <summary>
        /// Returns a list of elements with the given tag name belonging to the
        /// given namespace. The complete document is searched, including the
        /// root node.
        /// </summary>
        /// <param name="namespaceURI">
        /// The namespace URI of elements to look for.
        /// </param>
        /// <param name="tagName">
        /// Either the local name of elements to look for or the special value
        /// "*", which matches all elements.
        /// </param>
        /// <returns>
        /// A NodeList of found elements in the order they appear in the tree.
        /// </returns>
        public IHtmlCollection<IElement> GetElementsByTagNameNS(String namespaceURI, String tagName)
        {
            return ChildNodes.GetElementsByTagName(namespaceURI, tagName);
        }

        /// <summary>
        /// Checks if the element is matched by the given selector.
        /// </summary>
        /// <param name="selectors">Represents the selector to test.</param>
        /// <returns>
        /// True if the element would be selected by the specified selector,
        /// otherwise false.
        /// </returns>
        public Boolean Matches(String selectors)
        {
            return CssParser.Default.ParseSelector(selectors).Match(this);
        }

        /// <summary>
        /// Returns a duplicate of the node on which this method was called.
        /// </summary>
        /// <param name="deep">
        /// Optional value: true if the children of the node should also be
        /// cloned, or false to clone only the specified node.
        /// </param>
        /// <returns>The duplicate node.</returns>
        public override INode Clone(Boolean deep = true)
        {
            var node = new Element(Owner, LocalName, _prefix, _namespace, Flags);
            CopyProperties(this, node, deep);
            CopyAttributes(this, node);
            return node;
        }

        /// <summary>
        /// Creates a pseudo element for the current element.
        /// </summary>
        /// <param name="pseudoElement">
        /// The element to create (e.g. ::after).
        /// </param>
        /// <returns>The created element or null, if not possible.</returns>
        public IPseudoElement Pseudo(String pseudoElement)
        {
            return PseudoElement.Create(this, pseudoElement);
        }

        /// <summary>
        /// Returns a boolean value indicating whether the specified element
        /// has the specified attribute or not.
        /// </summary>
        /// <param name="name">The attributes name.</param>
        /// <returns>The return value of true or false.</returns>
        public Boolean HasAttribute(String name)
        {
            if (_namespace.Is(Namespaces.HtmlUri))
                name = name.ToLowerInvariant();

            return _attributes.GetNamedItem(name) != null;
        }

        /// <summary>
        /// Returns a boolean value indicating whether the specified element
        /// has the specified attribute or not.
        /// </summary>
        /// <param name="namespaceUri">
        /// A string specifying the namespace of the attribute.
        /// </param>
        /// <param name="localName">The attributes name.</param>
        /// <returns>The return value of true or false.</returns>
        public Boolean HasAttribute(String namespaceUri, String localName)
        {
            if (String.IsNullOrEmpty(namespaceUri))
                namespaceUri = null;

            return _attributes.GetNamedItem(namespaceUri, localName) != null;
        }

        /// <summary>
        /// Returns the value of the named attribute on the specified element.
        /// </summary>
        /// <param name="name">
        /// The name of the attribute whose value you want to get.
        /// </param>
        /// <returns>
        /// If the named attribute does not exist, the value returned will be
        /// null, otherwise the attribute's value.
        /// </returns>
        public String GetAttribute(String name)
        {
            if (_namespace.Is(Namespaces.HtmlUri))
                name = name.ToLower();

            var attr = _attributes.GetNamedItem(name);
            return attr != null ? attr.Value : null;
        }

        /// <summary>
        /// Returns the value of the named attribute on the specified element.
        /// </summary>
        /// <param name="namespaceUri">
        /// A string specifying the namespace of the attribute.
        /// </param>
        /// <param name="localName">
        /// The name of the attribute whose value you want to get.
        /// </param>
        /// <returns>
        /// If the named attribute does not exist, the value returned will be
        /// null, otherwise the attribute's value.
        /// </returns>
        public String GetAttribute(String namespaceUri, String localName)
        {
            if (String.IsNullOrEmpty(namespaceUri))
                namespaceUri = null;

            var attr = _attributes.GetNamedItem(namespaceUri, localName);
            return attr != null ? attr.Value : null;
        }

        /// <summary>
        /// Adds a new attribute or changes the value of an existing attribute
        /// on the specified element.
        /// </summary>
        /// <param name="name">The name of the attribute as a string.</param>
        /// <param name="value">The desired new value of the attribute.</param>
        public void SetAttribute(String name, String value)
        {
            if (value != null)
            {
                if (!name.IsXmlName())
                    throw new DomException(DomError.InvalidCharacter);

                if (_namespace.Is(Namespaces.HtmlUri))
                    name = name.ToLowerInvariant();

                SetOwnAttribute(name, value);
            }
            else
                RemoveAttribute(name);
        }

        /// <summary>
        /// Adds a new attribute or changes the value of an existing attribute
        /// on the specified element.
        /// </summary>
        /// <param name="namespaceUri">
        /// A string specifying the namespace of the attribute.
        /// </param>
        /// <param name="name">The name of the attribute as a string.</param>
        /// <param name="value">The desired new value of the attribute.</param>
        public void SetAttribute(String namespaceUri, String name, String value)
        {            
            if (value != null)
            {
                var prefix = default(String);
                var localName = default(String);
                GetPrefixAndLocalName(name, ref namespaceUri, out prefix, out localName);
                _attributes.SetNamedItem(new Attr(prefix, localName, value, namespaceUri));
            }
            else
                RemoveAttribute(namespaceUri, name);
        }

        /// <summary>
        /// Removes an attribute from the specified element.
        /// </summary>
        /// <param name="name">
        /// Is a string that names the attribute to be removed.
        /// </param>
        /// <returns>The current element.</returns>
        public void RemoveAttribute(String name)
        {
            if (_namespace.Is(Namespaces.HtmlUri))
                name = name.ToLower();

            _attributes.RemoveNamedItemOrDefault(name);
        }

        /// <summary>
        /// Removes an attribute from the specified element.
        /// </summary>
        /// <param name="namespaceUri">
        /// A string specifying the namespace of the attribute.
        /// </param>
        /// <param name="localName">
        /// Is a string that names the attribute to be removed.
        /// </param>
        /// <returns>The current element.</returns>
        public void RemoveAttribute(String namespaceUri, String localName)
        {
            if (String.IsNullOrEmpty(namespaceUri))
                namespaceUri = null;

            _attributes.RemoveNamedItemOrDefault(namespaceUri, localName);
        }

        /// <summary>
        /// Prepends nodes to the current node.
        /// </summary>
        /// <param name="nodes">The nodes to prepend.</param>
        public void Prepend(params INode[] nodes)
        {
            this.PrependNodes(nodes);
        }

        /// <summary>
        /// Appends nodes to current node.
        /// </summary>
        /// <param name="nodes">The nodes to append.</param>
        public void Append(params INode[] nodes)
        {
            this.AppendNodes(nodes);
        }

        public override Boolean Equals(INode otherNode)
        {
            var otherElement = otherNode as IElement;

            if (otherElement != null)
            {
                return NamespaceUri.Is(otherElement.NamespaceUri) &&
                    _attributes.AreEqual(otherElement.Attributes) && 
                    base.Equals(otherNode);
            }

            return false;
        }

        /// <summary>
        /// Inserts nodes before the current node.
        /// </summary>
        /// <param name="nodes">The nodes to insert before.</param>
        /// <returns>The current element.</returns>
        public void Before(params INode[] nodes)
        {
            this.InsertBefore(nodes);
        }

        /// <summary>
        /// Inserts nodes after the current node.
        /// </summary>
        /// <param name="nodes">The nodes to insert after.</param>
        /// <returns>The current element.</returns>
        public void After(params INode[] nodes)
        {
            this.InsertAfter(nodes);
        }

        /// <summary>
        /// Replaces the current node with the nodes.
        /// </summary>
        /// <param name="nodes">The nodes to replace.</param>
        public void Replace(params INode[] nodes)
        {
            this.ReplaceWith(nodes);
        }

        /// <summary>
        /// Removes the current element from the parent.
        /// </summary>
        public void Remove()
        {
            this.RemoveFromParent();
        }

        /// <summary>
        /// Inserts new HTML elements specified by the given HTML string at a
        /// position relative to the current element specified by the position.
        /// </summary>
        /// <param name="position">The relation to the current element.</param>
        /// <param name="html">The HTML code to generate elements for.</param>
        public void Insert(AdjacentPosition position, String html)
        {
            var useThis = position == AdjacentPosition.BeforeBegin || position == AdjacentPosition.AfterEnd;
            var nodeParent = useThis ? this : Parent as Element;
            var nodes = new DocumentFragment(nodeParent, html);

            switch (position)
            {
                case AdjacentPosition.BeforeBegin:
                    Parent.InsertBefore(nodes, this);
                    break;

                case AdjacentPosition.AfterEnd:
                    Parent.InsertChild(Parent.IndexOf(this) + 1, nodes);
                    break;

                case AdjacentPosition.AfterBegin:
                    InsertChild(0, nodes);
                    break;

                case AdjacentPosition.BeforeEnd:
                    AppendChild(nodes);
                    break;
            }
        }

        /// <summary>
        /// Returns an HTML-code representation of the node.
        /// </summary>
        /// <param name="formatter">The formatter to use.</param>
        /// <returns>A string containing the HTML code.</returns>
        public override String ToHtml(IMarkupFormatter formatter)
        {
            var selfClosing = Flags.HasFlag(NodeFlags.SelfClosing);
            var open = formatter.OpenTag(this, selfClosing);
            var children = String.Empty;

            if (!selfClosing)
            {
                var sb = Pool.NewStringBuilder();

                if (Flags.HasFlag(NodeFlags.LineTolerance) && FirstChild is IText)
                {
                    var text = (IText)FirstChild;

                    if (text.Data.Length > 0 && text.Data[0] == Symbols.LineFeed)
                        sb.Append(Symbols.LineFeed);
                }

                foreach (var child in ChildNodes)
                    sb.Append(child.ToHtml(formatter));

                children = sb.ToPool();
            }

            var close = formatter.CloseTag(this, selfClosing);
            return String.Concat(open, children, close);
        }

        #endregion

        #region Helpers

        /// <summary>
        /// Faster way of getting the (known) attribute.
        /// </summary>
        /// <param name="name">The name of the attribute.</param>
        /// <returns>The attribute's value, if any.</returns>
        protected String GetOwnAttribute(String name)
        {
            var attr = _attributes.GetNamedItem(null, name);
            return attr != null ? attr.Value : null;
        }

        /// <summary>
        /// Faster way of checking for a (known) attribute.
        /// </summary>
        /// <param name="name">The name of the attribute.</param>
        /// <returns>True if the attribute exists, otherwise false.</returns>
        protected Boolean HasOwnAttribute(String name)
        {
            var attr = _attributes.GetNamedItem(null, name);
            return attr != null;
        }

        /// <summary>
        /// Easy way of getting the current absolute url from attributes.
        /// </summary>
        /// <param name="name">The name of the attribute.</param>
        /// <returns>The attribute's absolute url value.</returns>
        protected String GetUrlAttribute(String name)
        {
            var value = GetOwnAttribute(name);
            var url = value != null ? new Url(BaseUrl, value) : null;
            return url != null && !url.IsInvalid ? url.Href : String.Empty;
        }

        /// <summary>
        /// Faster way of setting the (known) attribute.
        /// </summary>
        /// <param name="name">The name of the attribute.</param>
        /// <param name="value">The attribute's value.</param>
        protected void SetOwnAttribute(String name, String value)
        {
            _attributes.SetNamedItemWithNamespaceUri(new Attr(name, value));
        }

        /// <summary>
        /// Creates the style for the inline style declaration.
        /// </summary>
        /// <returns>The declaration representing the declarations.</returns>
        protected ICssStyleDeclaration CreateStyle()
        {
            var config = Owner.Options;
            var engine = config.GetCssStyleEngine();

            if (engine != null)
            {
                var source = GetOwnAttribute(AttributeNames.Style);
                var options = new StyleOptions { Element = this, Configuration = config };
                var style = engine.ParseInline(source, options);
                var bindable = style as IBindable;

                if (bindable != null)
                    bindable.Changed += value => UpdateAttribute(AttributeNames.Style, value);

                return style;
            }

            return null;
        }

        protected void CreateBindings(IBindable bindable, String attributeName)
        {
            bindable.Changed += value => UpdateAttribute(attributeName, value);
            RegisterAttributeObserver(attributeName, value => bindable.Update(value));
        }

        /// <summary>
        /// Updates an attribute's value without notifying the observers.
        /// </summary>
        /// <param name="name">The name of the attribute to update.</param>
        /// <param name="value">The value of the attribute to set.</param>
        protected void UpdateAttribute(String name, String value)
        {
            var handler = _attributes.RemoveHandler(name);
            SetOwnAttribute(name, value);
            _attributes.SetHandler(name, handler);
        }

        internal void AttributeChanged(String localName, String namespaceUri, String oldValue)
        {
            Owner.QueueMutation(MutationRecord.Attributes(
                target: this,
                attributeName: localName,
                attributeNamespace: namespaceUri,
                previousValue: oldValue));
        }

        /// <summary>
        /// Locates the namespace of the given prefix.
        /// </summary>
        /// <param name="prefix">The prefix of the namespace to find.</param>
        /// <returns>
        /// The url of the namespace or null, if the prefix could not be found.
        /// </returns>
        protected sealed override String LocateNamespace(String prefix)
        {
            return ElementExtensions.LocateNamespace(this, prefix);
        }

        /// <summary>
        /// Locates the prefix of the given namespace.
        /// </summary>
        /// <param name="namespaceUri">The url of the namespace.</param>
        /// <returns>
        /// The prefix or null, if the namespace could not be found.
        /// </returns>
        protected sealed override String LocatePrefix(String namespaceUri)
        {
            return ElementExtensions.LocatePrefix(this, namespaceUri);
        }

        /// <summary>
        /// Copies the attributes from the source element to the target
        /// element. Each attribute will be recreated on the target.
        /// </summary>
        /// <param name="source">The source of the attributes.</param>
        /// <param name="target">
        /// The target where to create the attributes.
        /// </param>
        protected static void CopyAttributes(Element source, Element target)
        {
            foreach (var attribute in source._attributes)
            {
                var attr = new Attr(attribute.Prefix, attribute.LocalName, attribute.Value, attribute.NamespaceUri);
                target._attributes.FastAddItem(attr);
            }
        }

        /// <summary>
        /// Registers an observer for attribute events.
        /// </summary>
        /// <param name="name">The name of the attribute.</param>
        /// <param name="callback">The callback to invoke.</param>
        protected void RegisterAttributeObserver(String name, Action<String> callback)
        {
            _attributes.AddHandler(name, callback);
        }

        #endregion
<<<<<<< HEAD

        #region Updateable Location

        /// <summary>
        /// Represents an updateable location (url) holder.
        /// </summary>
        protected sealed class BoundLocation : ILocation
        {
            #region Fields

            readonly Element _parent;
            readonly String _attributeName;
            Location _location;
            Url _baseUrl;
            String _value;

            #endregion

            #region ctor

            public BoundLocation(Element parent, String attributeName)
            {
                _parent = parent;
                _attributeName = attributeName;
            }

            #endregion

            #region Properties

            public Location Location
            {
                get
                {
                    var value = _parent.GetOwnAttribute(_attributeName) ?? String.Empty;
                    var baseUrl = _parent.BaseUrl;

                    if (_location == null || !_baseUrl.Equals(baseUrl) || !_value.Is(value))
                    {
                        var url = new Url(baseUrl, value);
                        _baseUrl = baseUrl;
                        _value = value;
                        _location = new Location(url);
                    }

                    return _location;
                }
            }

            public String Href
            {
                get { return Location.Href; }
                set { Assign(value); }
            }

            public String Protocol
            {
                get { return Location.Protocol; }
                set { Location.Protocol = value; Reload(); }
            }

            public String Host
            {
                get { return Location.Host; }
                set { Location.Host = value; Reload(); }
            }

            public String HostName
            {
                get { return Location.HostName; }
                set { Location.HostName = value; Reload(); }
            }

            public String Port
            {
                get { return Location.Port; }
                set { Location.Port = value; Reload(); }
            }

            public String PathName
            {
                get { return Location.PathName; }
                set { Location.PathName = value; Reload(); }
            }

            public String Search
            {
                get { return Location.Search; }
                set { Location.Search = value; Reload(); }
            }

            public String Hash
            {
                get { return Location.Hash; }
                set { Location.Hash = value; Reload(); }
            }

            public String UserName
            {
                get { return Location.UserName; }
                set { Location.UserName = value; Reload(); }
            }

            public String Password
            {
                get { return Location.Password; }
                set { Location.Password = value; Reload(); }
            }

            public String Origin
            {
                get { return Location.Origin; }
            }

            #endregion

            #region Methods

            public void Assign(String url)
            {
                _parent.SetOwnAttribute(_attributeName, url);
                _location = Location;
            }

            public void Replace(String url)
            {
                Assign(url);
            }

            public void Reload()
            {
                Assign(Href);
            }

            #endregion
        }

        #endregion
=======
>>>>>>> 9b066100
    }
}<|MERGE_RESOLUTION|>--- conflicted
+++ resolved
@@ -978,146 +978,5 @@
         }
 
         #endregion
-<<<<<<< HEAD
-
-        #region Updateable Location
-
-        /// <summary>
-        /// Represents an updateable location (url) holder.
-        /// </summary>
-        protected sealed class BoundLocation : ILocation
-        {
-            #region Fields
-
-            readonly Element _parent;
-            readonly String _attributeName;
-            Location _location;
-            Url _baseUrl;
-            String _value;
-
-            #endregion
-
-            #region ctor
-
-            public BoundLocation(Element parent, String attributeName)
-            {
-                _parent = parent;
-                _attributeName = attributeName;
-            }
-
-            #endregion
-
-            #region Properties
-
-            public Location Location
-            {
-                get
-                {
-                    var value = _parent.GetOwnAttribute(_attributeName) ?? String.Empty;
-                    var baseUrl = _parent.BaseUrl;
-
-                    if (_location == null || !_baseUrl.Equals(baseUrl) || !_value.Is(value))
-                    {
-                        var url = new Url(baseUrl, value);
-                        _baseUrl = baseUrl;
-                        _value = value;
-                        _location = new Location(url);
-                    }
-
-                    return _location;
-                }
-            }
-
-            public String Href
-            {
-                get { return Location.Href; }
-                set { Assign(value); }
-            }
-
-            public String Protocol
-            {
-                get { return Location.Protocol; }
-                set { Location.Protocol = value; Reload(); }
-            }
-
-            public String Host
-            {
-                get { return Location.Host; }
-                set { Location.Host = value; Reload(); }
-            }
-
-            public String HostName
-            {
-                get { return Location.HostName; }
-                set { Location.HostName = value; Reload(); }
-            }
-
-            public String Port
-            {
-                get { return Location.Port; }
-                set { Location.Port = value; Reload(); }
-            }
-
-            public String PathName
-            {
-                get { return Location.PathName; }
-                set { Location.PathName = value; Reload(); }
-            }
-
-            public String Search
-            {
-                get { return Location.Search; }
-                set { Location.Search = value; Reload(); }
-            }
-
-            public String Hash
-            {
-                get { return Location.Hash; }
-                set { Location.Hash = value; Reload(); }
-            }
-
-            public String UserName
-            {
-                get { return Location.UserName; }
-                set { Location.UserName = value; Reload(); }
-            }
-
-            public String Password
-            {
-                get { return Location.Password; }
-                set { Location.Password = value; Reload(); }
-            }
-
-            public String Origin
-            {
-                get { return Location.Origin; }
-            }
-
-            #endregion
-
-            #region Methods
-
-            public void Assign(String url)
-            {
-                _parent.SetOwnAttribute(_attributeName, url);
-                _location = Location;
-            }
-
-            public void Replace(String url)
-            {
-                Assign(url);
-            }
-
-            public void Reload()
-            {
-                Assign(Href);
-            }
-
-            #endregion
-        }
-
-        #endregion
-=======
->>>>>>> 9b066100
     }
 }