﻿namespace AngleSharp.Dom.Html
{
    using AngleSharp.Dom.Collections;
    using AngleSharp.Extensions;
    using AngleSharp.Html;
    using AngleSharp.Network;
    using System;
    using System.Collections.Generic;
    using System.IO;
    using System.Text;
    using System.Threading.Tasks;

    /// <summary>
    /// Represents the form element.
    /// </summary>
    sealed class HtmlFormElement : HtmlElement, IHtmlFormElement
    {
        #region Fields

        HtmlFormControlsCollection _elements;

        #endregion

        #region ctor

        /// <summary>
        /// Creates a new HTML form element.
        /// </summary>
        public HtmlFormElement(Document owner, String prefix = null)
            : base(owner, Tags.Form, prefix, NodeFlags.Special)
        {
        }

        #endregion

        #region Index

        /// <summary>
        /// Gets the form element at the specified index.
        /// </summary>
        /// <param name="index">The index in the elements collection.</param>
        /// <returns>The element or null.</returns>
        public IElement this[Int32 index]
        {
            get { return Elements[index]; }
        }

        /// <summary>
        /// Gets the form element(s) with the specified name.
        /// </summary>
        /// <param name="name">The name or id of the element.</param>
        /// <returns>A collection with elements, an element or null.</returns>
        public IElement this[String name]
        {
            get { return Elements[name]; }
        }

        #endregion

        #region Properties

        /// <summary>
        /// Gets or sets the value of the name attribute.
        /// </summary>
        public String Name
        {
            get { return GetOwnAttribute(AttributeNames.Name); }
            set { SetOwnAttribute(AttributeNames.Name, value); }
        }

        /// <summary>
        /// Gets the number of elements in the Elements collection.
        /// </summary>
        public Int32 Length
        {
            get { return Elements.Length; }
        }

        /// <summary>
        /// Gets all the form controls belonging to this form element.
        /// </summary>
        public HtmlFormControlsCollection Elements
        {
            get { return _elements ?? (_elements = new HtmlFormControlsCollection(this)); }
        }

        /// <summary>
        /// Gets all the form controls belonging to this form element.
        /// </summary>
        IHtmlFormControlsCollection IHtmlFormElement.Elements
        {
            get { return Elements; }
        }

        /// <summary>
        /// Gets or sets the character encodings that are to be used for the submission.
        /// </summary>
        public String AcceptCharset
        {
            get { return GetOwnAttribute(AttributeNames.AcceptCharset); }
            set { SetOwnAttribute(AttributeNames.AcceptCharset, value); }
        }

        /// <summary>
        /// Gets or sets the form's name within the forms collection.
        /// </summary>
        public String Action
        {
            get { return GetOwnAttribute(AttributeNames.Action); }
            set { SetOwnAttribute(AttributeNames.Action, value); }
        }

        /// <summary>
        /// Gets or sets if autocomplete is turned on or off.
        /// </summary>
        public String Autocomplete
        {
            get { return GetOwnAttribute(AttributeNames.AutoComplete); }
            set { SetOwnAttribute(AttributeNames.AutoComplete, value); }
        }

        /// <summary>
        /// Gets or sets the encoding to use for sending the form.
        /// </summary>
        public String Enctype
        {
            get { return CheckEncType(GetOwnAttribute(AttributeNames.Enctype)); }
            set { SetOwnAttribute(AttributeNames.Enctype, CheckEncType(value)); }
        }

        /// <summary>
        /// Gets or sets the encoding to use for sending the form.
        /// </summary>
        public String Encoding
        {
            get { return Enctype; }
            set { Enctype = value; }
        }

        /// <summary>
        /// Gets or sets the method to use for transmitting the form.
        /// </summary>
        public String Method
        {
            get { return GetOwnAttribute(AttributeNames.Method) ?? String.Empty; }
            set { SetOwnAttribute(AttributeNames.Method, value); }
        }

        /// <summary>
        /// Gets or sets the indicator that the form is not to be validated during submission.
        /// </summary>
        public Boolean NoValidate
        {
            get { return HasOwnAttribute(AttributeNames.NoValidate); }
            set { SetOwnAttribute(AttributeNames.NoValidate, value ? String.Empty : null); }
        }

        /// <summary>
        /// Gets or sets the target name of the response to the request.
        /// </summary>
        public String Target
        {
            get { return GetOwnAttribute(AttributeNames.Target); }
            set { SetOwnAttribute(AttributeNames.Target, value); }
        }

        #endregion

        #region Methods

        /// <summary>
        /// Submits the form element from the form element itself.
        /// </summary>
        public Task<IDocument> Submit()
        {
            return this.NavigateTo(GetSubmission());
        }

        /// <summary>
        /// Submits the form element from another element.
        /// </summary>
        public Task<IDocument> Submit(IHtmlElement sourceElement)
        {
            return this.NavigateTo(GetSubmission(sourceElement));
        }

        /// <summary>
        /// Gets the document request created from the form submitting itself.
        /// </summary>
        public DocumentRequest GetSubmission()
        {
            return SubmitForm(this, true);
        }

        /// <summary>
        /// Gets the document request created from the form being submitted by another element.
        /// </summary>
        /// <param name="sourceElement">The form's submitter.</param>
        public DocumentRequest GetSubmission(IHtmlElement sourceElement)
        {
            return SubmitForm(sourceElement ?? this, false);
        }

        /// <summary>
        /// Resets the form to the previous (default) state.
        /// </summary>
        public void Reset()
        {
            foreach (var element in Elements)
                element.Reset();
        }

        /// <summary>
        /// Checks if the form is valid, i.e. if all fields fulfill their requirements.
        /// </summary>
        /// <returns>True if the form is valid, otherwise false.</returns>
        public Boolean CheckValidity()
        {
            var controls = GetInvalidControls();
            var result = true;

            foreach (var control in controls)
            {
                if (control.FireSimpleEvent(EventNames.Invalid, false, true) == false)
                    result = false;
            }

            return result;
        }

        /// <summary>
        /// Evaluates the form controls according to the spec:
        /// https://html.spec.whatwg.org/multipage/forms.html#statically-validate-the-constraints
        /// </summary>
        /// <returns>A list over all invalid controls.</returns>
        IEnumerable<HtmlFormControlElement> GetInvalidControls()
        {
            foreach (var element in Elements)
            {
                if (element.WillValidate && element.CheckValidity() == false)
                    yield return element;
            }
        }

        public Boolean ReportValidity()
        {
            var controls = GetInvalidControls();
            var result = true;
            var hasfocused = false;

            foreach (var control in controls)
            {
                if (control.FireSimpleEvent(EventNames.Invalid, false, true))
                    continue;

                if (hasfocused == false)
                {
                    //TODO Report Problems (interactively, e.g. via UI specific event)
                    control.DoFocus();
                    hasfocused = true;
                }

                result = false;
            }

            return result;
        }

        /// <summary>
        /// Requests the input fields to be automatically filled with previous entries.
        /// </summary>
        public void RequestAutocomplete()
        {
            //TODO see:
            //http://www.whatwg.org/specs/web-apps/current-work/multipage/association-of-controls-and-forms.html#dom-form-requestautocomplete
        }

        #endregion

        #region Helpers

        DocumentRequest SubmitForm(IHtmlElement from, Boolean submittedFromSubmitMethod)
        {
            var owner = Owner;

            if (owner.ActiveSandboxing.HasFlag(Sandboxes.Forms))
            {
                //Do nothing.
            }
            else if (!submittedFromSubmitMethod && !from.HasAttribute(AttributeNames.FormNoValidate) && !NoValidate && !CheckValidity())
            {
                this.FireSimpleEvent(EventNames.Invalid);
            }
            else
            {
                var action = String.IsNullOrEmpty(Action) ? new Url(owner.DocumentUri) : this.HyperReference(Action);
                var createdBrowsingContext = false;
                var targetBrowsingContext = owner.Context;
                var target = Target;

                if (!String.IsNullOrEmpty(target))
                {
                    targetBrowsingContext = owner.GetTarget(target);

                    if (createdBrowsingContext = (targetBrowsingContext == null))
                        targetBrowsingContext = owner.CreateTarget(target);
                }

                var replace = createdBrowsingContext || owner.ReadyState != DocumentReadyState.Complete;
                var scheme = action.Scheme;
                var method = Method.ToEnum(HttpMethod.Get);
                return SubmitForm(method, scheme, action, from);
            }

            return null;
        }

        DocumentRequest SubmitForm(HttpMethod method, String scheme, Url action, IHtmlElement submitter)
        {
            if (scheme == KnownProtocols.Http || scheme == KnownProtocols.Https)
            {
                if (method == HttpMethod.Get)
                    return MutateActionUrl(action, submitter);
                else if (method == HttpMethod.Post)
                    return SubmitAsEntityBody(action, submitter);
            }
            else if (scheme == KnownProtocols.Data)
            {
                if (method == HttpMethod.Get)
                    return GetActionUrl(action);
                else if (method == HttpMethod.Post)
                    return PostToData(action, submitter);
            }
            else if (scheme == KnownProtocols.Mailto)
            {
                if (method == HttpMethod.Get)
                    return MailWithHeaders(action, submitter);
                else if (method == HttpMethod.Post)
                    return MailAsBody(action, submitter);
            }
            else if (scheme == KnownProtocols.Ftp || scheme == KnownProtocols.JavaScript)
            {
                return GetActionUrl(action);
            }

            return MutateActionUrl(action, submitter);
        }

        /// <summary>
        /// More information can be found at:
        /// http://www.w3.org/html/wg/drafts/html/master/forms.html#submit-data-post
        /// </summary>
        DocumentRequest PostToData(Url action, IHtmlElement submitter)
        {
            var encoding = String.IsNullOrEmpty(AcceptCharset) ? Owner.CharacterSet : AcceptCharset;
            var formDataSet = ConstructDataSet(submitter);
            var enctype = Enctype;
            var result = String.Empty;
            var stream = CreateBody(enctype, TextEncoding.Resolve(encoding), formDataSet);

            using (var sr = new StreamReader(stream))
                result = sr.ReadToEnd();

            if (action.Href.Contains("%%%%"))
            {
                result = TextEncoding.UsAscii.GetBytes(result).UrlEncode();
                action.Href = action.Href.ReplaceFirst("%%%%", result);
            }
            else if (action.Href.Contains("%%"))
            {
                result = TextEncoding.Utf8.GetBytes(result).UrlEncode();
                action.Href = action.Href.ReplaceFirst("%%", result);
            }

            return GetActionUrl(action);
        }

        /// <summary>
        /// More information can be found at:
        /// http://www.w3.org/html/wg/drafts/html/master/forms.html#submit-mailto-headers
        /// </summary>
        DocumentRequest MailWithHeaders(Url action, IHtmlElement submitter)
        {
            var formDataSet = ConstructDataSet(submitter);
            var result = formDataSet.AsUrlEncoded(TextEncoding.UsAscii);
            var headers = String.Empty;

            using (var sr = new StreamReader(result))
                headers = sr.ReadToEnd();

            action.Query = headers.Replace("+", "%20");
            return GetActionUrl(action);
        }

        /// <summary>
        /// More information can be found at:
        /// http://www.w3.org/html/wg/drafts/html/master/forms.html#submit-mailto-body
        /// </summary>
        DocumentRequest MailAsBody(Url action, IHtmlElement submitter)
        {
            var formDataSet = ConstructDataSet(submitter);
            var enctype = Enctype;
            var encoding = TextEncoding.UsAscii;
            var stream = CreateBody(enctype, encoding, formDataSet);
            var body = String.Empty;

            using (var sr = new StreamReader(stream))
                body = sr.ReadToEnd();

            action.Query = "body=" + encoding.GetBytes(body).UrlEncode();
            return GetActionUrl(action);
        }

        /// <summary>
        /// More information can be found at:
        /// http://www.w3.org/html/wg/drafts/html/master/forms.html#submit-get-action
        /// </summary>
        DocumentRequest GetActionUrl(Url action)
        {
            return DocumentRequest.Get(action, source: this, referer: Owner.DocumentUri);
        }

        /// <summary>
        /// Submits the body of the form.
        /// http://www.w3.org/html/wg/drafts/html/master/forms.html#submit-body
        /// </summary>
        DocumentRequest SubmitAsEntityBody(Url target, IHtmlElement submitter)
        {
            var encoding = String.IsNullOrEmpty(AcceptCharset) ? Owner.CharacterSet : AcceptCharset;
            var formDataSet = ConstructDataSet(submitter);
            var enctype = Enctype;
            var body = CreateBody(enctype, TextEncoding.Resolve(encoding), formDataSet);

            if (enctype.Isi(MimeTypes.MultipartForm))
                enctype = String.Concat(MimeTypes.MultipartForm, "; boundary=", formDataSet.Boundary);

            return DocumentRequest.Post(target, body, enctype, source: this, referer: Owner.DocumentUri);
        }

        /// <summary>
        /// More information can be found at:
        /// http://www.w3.org/html/wg/drafts/html/master/forms.html#submit-mutate-action
        /// </summary>
        DocumentRequest MutateActionUrl(Url action, IHtmlElement submitter)
        {
            var encoding = String.IsNullOrEmpty(AcceptCharset) ? Owner.CharacterSet : AcceptCharset;
            var formDataSet = ConstructDataSet(submitter);
            var result = formDataSet.AsUrlEncoded(TextEncoding.Resolve(encoding));

            using (var sr = new StreamReader(result))
                action.Query = sr.ReadToEnd();

            return GetActionUrl(action);
        }

        FormDataSet ConstructDataSet(IHtmlElement submitter)
        {
            var formDataSet = new FormDataSet();
            var fields = this.GetElements<HtmlFormControlElement>();

            foreach (var field in fields)
            {
                if (!field.IsDisabled && field.ParentElement is IHtmlDataListElement == false && Object.ReferenceEquals(field.Form, this))
                    field.ConstructDataSet(formDataSet, submitter);
            }

            return formDataSet;
        }

        static Stream CreateBody(String enctype, Encoding encoding, FormDataSet formDataSet)
        {
            if (enctype.Isi(MimeTypes.UrlencodedForm))
                return formDataSet.AsUrlEncoded(encoding);
            else if (enctype.Isi(MimeTypes.MultipartForm))
                return formDataSet.AsMultipart(encoding);
            else if (enctype.Isi(MimeTypes.Plain))
                return formDataSet.AsPlaintext(encoding);
            else if (enctype.Equals(MimeTypes.ApplicationJson, StringComparison.OrdinalIgnoreCase))
                return formDataSet.AsJson();

            return MemoryStream.Null;
        }

        static String CheckEncType(String encType)
        {
<<<<<<< HEAD
            if (encType.Isi(MimeTypes.Plain) || encType.Isi(MimeTypes.MultipartForm))
=======
            if (!String.IsNullOrEmpty(encType) && (encType.Equals(MimeTypes.Plain, StringComparison.OrdinalIgnoreCase) ||
                                                   encType.Equals(MimeTypes.MultipartForm, StringComparison.OrdinalIgnoreCase) ||
                                                   encType.Equals(MimeTypes.ApplicationJson, StringComparison.OrdinalIgnoreCase)))
            {
>>>>>>> 9b066100
                return encType;

            return MimeTypes.UrlencodedForm;
        }

        #endregion
    }
}<|MERGE_RESOLUTION|>--- conflicted
+++ resolved
@@ -483,14 +483,7 @@
 
         static String CheckEncType(String encType)
         {
-<<<<<<< HEAD
-            if (encType.Isi(MimeTypes.Plain) || encType.Isi(MimeTypes.MultipartForm))
-=======
-            if (!String.IsNullOrEmpty(encType) && (encType.Equals(MimeTypes.Plain, StringComparison.OrdinalIgnoreCase) ||
-                                                   encType.Equals(MimeTypes.MultipartForm, StringComparison.OrdinalIgnoreCase) ||
-                                                   encType.Equals(MimeTypes.ApplicationJson, StringComparison.OrdinalIgnoreCase)))
-            {
->>>>>>> 9b066100
+            if (encType.Isi(MimeTypes.Plain) || encType.Isi(MimeTypes.MultipartForm) || encType.Isi(MimeTypes.ApplicationJson))
                 return encType;
 
             return MimeTypes.UrlencodedForm;
