--- conflicted
+++ resolved
@@ -200,36 +200,20 @@
                 var isWindow = forAttr.Equals(AttributeNames.Window, StringComparison.OrdinalIgnoreCase);
                 var isLoadEvent = eventAttr.Equals("onload", StringComparison.OrdinalIgnoreCase);
 
-<<<<<<< HEAD
-                if (!forAttr.Isi(AttributeNames.Window) || !eventAttr.Isi("onload"))
-=======
                 if (!isWindow || !isLoadEvent)
                 {
->>>>>>> 6090d9b4
                     return false;
                 }
             }
 
             if (src != null)
             {
-<<<<<<< HEAD
-                if (src.Length > 0)
-                    return InvokeLoadingScript(this.HyperReference(src));
-                    
-                Owner.QueueTask(FireErrorEvent);
-            }
-            else if (_parserInserted && Owner.GetStyleSheetDownloads().Any())
-            {
-                _runScript = RunFromSource;
-                return true;
-=======
                 if (src.Length != 0)
                 {
                     return InvokeLoadingScript(document, this.HyperReference(src));
                 }
 
                 document.QueueTask(FireErrorEvent);
->>>>>>> 6090d9b4
             }
             else 
             {
