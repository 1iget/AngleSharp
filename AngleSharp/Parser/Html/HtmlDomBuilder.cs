﻿namespace AngleSharp.Parser.Html
{
    using AngleSharp.Dom;
    using AngleSharp.Dom.Events;
    using AngleSharp.Dom.Html;
    using AngleSharp.Dom.Mathml;
    using AngleSharp.Dom.Svg;
    using AngleSharp.Extensions;
    using AngleSharp.Html;
    using AngleSharp.Network;
    using AngleSharp.Services;
    using System;
    using System.Collections.Generic;
    using System.Diagnostics;
    using System.Threading;
    using System.Threading.Tasks;

    /// <summary>
    /// Represents the Tree construction as specified in
    /// 8.2.5 Tree construction, on the following page:
    /// http://www.w3.org/html/wg/drafts/html/master/syntax.html
    /// </summary>
    [DebuggerStepThrough]
    sealed class HtmlDomBuilder
    {
        #region Fields

        readonly HtmlTokenizer _tokenizer;
        readonly HtmlDocument _document;
        readonly List<Element> _openElements;
        readonly List<Element> _formattingElements;
        readonly Stack<HtmlTreeMode> _templateModes;
        readonly IHtmlElementFactory _htmlFactory;
        readonly IMathElementFactory _mathFactory;
        readonly ISvgElementFactory _svgFactory;

        HtmlFormElement _currentFormElement;
        HtmlTreeMode _currentMode;
        HtmlTreeMode _previousMode;
        HtmlParserOptions _options;
        Element _fragmentContext;
        Boolean _foster;
        Boolean _frameset;
        Task _waiting;

        #endregion

        #region Events

        /// <summary>
        /// Fired in case of a parse error.
        /// </summary>
        public event EventHandler<HtmlErrorEvent> Error
        {
            add { _tokenizer.Error += value; }
            remove { _tokenizer.Error -= value; }
        }

        #endregion

        #region ctor

        /// <summary>
        /// Creates a new instance of the HTML parser with the specified
        /// document based on the given source manager.
        /// </summary>
        /// <param name="document">
        /// The document instance to be constructed.
        /// </param>
        internal HtmlDomBuilder(HtmlDocument document)
        {
<<<<<<< HEAD
            var resolver = document.Options.GetService<IEntityService>() ?? HtmlEntityService.Resolver;
            _tokenizer = new HtmlTokenizer(document.Source, resolver);
=======
            var options = document.Options;
            var resolver = options.GetService<IEntityService>() ?? HtmlEntityService.Resolver;
            _tokenizer = new HtmlTokenizer(document.Source, options.Events, resolver);
>>>>>>> 1cfb707f
            _document = document;
            _openElements = new List<Element>();
            _templateModes = new Stack<HtmlTreeMode>();
            _formattingElements = new List<Element>();
            _frameset = true;
            _currentMode = HtmlTreeMode.Initial;
            _htmlFactory = options.GetService<IHtmlElementFactory>();
            _mathFactory = options.GetService<IMathElementFactory>();
            _svgFactory = options.GetService<ISvgElementFactory>();
        }

        #endregion

        #region Properties

        /// <summary>
        /// Gets if the tree builder has been created for parsing fragments.
        /// </summary>
        public Boolean IsFragmentCase
        {
            get { return _fragmentContext != null; }
        }

        /// <summary>
        /// Gets the adjusted current node.
        /// </summary>
        public Element AdjustedCurrentNode
        {
            get { return (_fragmentContext != null && _openElements.Count == 1) ? _fragmentContext : CurrentNode; }
        }

        /// <summary>
        /// Gets the current node.
        /// </summary>
        public Element CurrentNode
        {
            get { return _openElements.Count > 0 ? _openElements[_openElements.Count - 1] : null; }
        }

        #endregion

        #region Methods

        /// <summary>
        /// Parses the given source asynchronously and creates the document.
        /// </summary>
        /// <param name="options">The options to use for parsing.</param>
        /// <param name="cancelToken">The cancellation token to use.</param>
        public async Task<HtmlDocument> ParseAsync(HtmlParserOptions options, CancellationToken cancelToken)
        {
            var source = _document.Source;
            var token = default(HtmlToken);
            _options = options;

            do
            {
                if (source.Length - source.Index < 1024)
                {
                    await source.PrefetchAsync(8192, cancelToken).ConfigureAwait(false);
                }

                token = _tokenizer.Get();
                Consume(token);

                if (_waiting != null)
                {
                    await _waiting.ConfigureAwait(false);
                    _waiting = null;
                }
            }
            while (token.Type != HtmlTokenType.EndOfFile);

            return _document;
        }

        /// <summary>
        /// Parses the given source and creates the document.
        /// </summary>
        /// <param name="options">The options to use for parsing.</param>
        public HtmlDocument Parse(HtmlParserOptions options)
        {
            var token = default(HtmlToken);
            _options = options;

            do
            {
                token = _tokenizer.Get();
                Consume(token);

                if (_waiting != null)
                {
                    _waiting.Wait();
                    _waiting = null;
                }
            }
            while (token.Type != HtmlTokenType.EndOfFile);

            return _document;
        }

        /// <summary>
        /// Switches to the fragment algorithm with the specified context
        /// element. Then parses the given source and creates the document.
        /// </summary>
        /// <param name="options">The options to use for parsing.</param>
        /// <param name="context">
        /// The context element where the algorithm is applied to.
        /// </param>
        public HtmlDocument ParseFragment(HtmlParserOptions options, Element context)
        {
            if (context == null)
            {
                throw new ArgumentNullException("context");
            }

            _fragmentContext = context;
            var tagName = context.LocalName;

            if (tagName.IsOneOf(TagNames.Title, TagNames.Textarea))
            {
                _tokenizer.State = HtmlParseMode.RCData;
            }
            else if (tagName.IsOneOf(TagNames.Style, TagNames.Xmp, TagNames.Iframe, TagNames.NoEmbed, TagNames.NoFrames))
            {
                _tokenizer.State = HtmlParseMode.Rawtext;
            }
            else if (tagName.Is(TagNames.Script))
            {
                _tokenizer.State = HtmlParseMode.Script;
            }
            else if (tagName.Is(TagNames.Plaintext))
            {
                _tokenizer.State = HtmlParseMode.Plaintext;
            }
            else if (tagName.Is(TagNames.NoScript) && options.IsScripting)
            {
                _tokenizer.State = HtmlParseMode.Rawtext;
            }

            var root = new HtmlHtmlElement(_document);
            _document.AddNode(root);
            _openElements.Add(root);

            if (context is HtmlTemplateElement)
            {
                _templateModes.Push(HtmlTreeMode.InTemplate);
            }

            Reset();

            _tokenizer.IsAcceptingCharacterData = !AdjustedCurrentNode.Flags.HasFlag(NodeFlags.HtmlMember);

            do
            {
                if (context is HtmlFormElement)
                {
                    _currentFormElement = (HtmlFormElement)context;
                    break;
                }

                context = context.ParentElement as Element;
            }
            while (context != null);

            return Parse(options);
        }

        /// <summary>
        /// Restarts the parser by resetting the internal state.
        /// </summary>
        void Restart()
        {
            _currentMode = HtmlTreeMode.Initial;
            _tokenizer.State = HtmlParseMode.PCData;
            _document.ReplaceAll(null, true);
            _frameset = true;
            _openElements.Clear();
            _formattingElements.Clear();
            _templateModes.Clear();
        }

        /// <summary>
        /// Resets the current insertation mode to the rules according to the
        /// algorithm specified in 8.2.3.1 The insertion mode.
        /// http://www.w3.org/html/wg/drafts/html/master/syntax.html#the-insertion-mode
        /// </summary>
        void Reset()
        {
            for (var i = _openElements.Count - 1; i >= 0; i--)
            {
                var element = _openElements[i];
                var last = i == 0;

                if (last && _fragmentContext != null)
                {
                    element = _fragmentContext;
                }

                var mode = element.SelectMode(last, _templateModes);

                if (mode.HasValue)
                {
                    _currentMode = mode.Value;
                    break;
                }
            }
        }

        /// <summary>
        /// Consumes a token and processes it.
        /// </summary>
        /// <param name="token">The token to consume.</param>
        void Consume(HtmlToken token)
        {
            var node = AdjustedCurrentNode;

            if (node == null || token.Type == HtmlTokenType.EndOfFile || node.Flags.HasFlag(NodeFlags.HtmlMember) ||
                (node.Flags.HasFlag(NodeFlags.HtmlTip) && token.IsHtmlCompatible) ||
                (node.Flags.HasFlag(NodeFlags.MathTip) && token.IsMathCompatible) ||
                (node.Flags.HasFlag(NodeFlags.MathMember) && token.IsSvg && node.LocalName.Is(TagNames.AnnotationXml)))
            {
                Home(token);
            }
            else
            {
                Foreign(token);
            }
        }

        #endregion

        #region Home

        /// <summary>
        /// Takes the method corresponding to the current insertation mode.
        /// </summary>
        /// <param name="token">The token to insert / use.</param>
        void Home(HtmlToken token)
        {
            switch (_currentMode)
            {
                case HtmlTreeMode.Initial:
                    Initial(token);
                    return;

                case HtmlTreeMode.BeforeHtml:
                    BeforeHtml(token);
                    return;

                case HtmlTreeMode.BeforeHead:
                    BeforeHead(token);
                    return;

                case HtmlTreeMode.InHead:
                    InHead(token);
                    return;

                case HtmlTreeMode.InHeadNoScript:
                    InHeadNoScript(token);
                    return;

                case HtmlTreeMode.AfterHead:
                    AfterHead(token);
                    return;

                case HtmlTreeMode.InBody:
                    InBody(token);
                    return;

                case HtmlTreeMode.Text:
                    Text(token);
                    return;

                case HtmlTreeMode.InTable:
                    InTable(token);
                    return;

                case HtmlTreeMode.InCaption:
                    InCaption(token);
                    return;

                case HtmlTreeMode.InColumnGroup:
                    InColumnGroup(token);
                    return;

                case HtmlTreeMode.InTableBody:
                    InTableBody(token);
                    return;

                case HtmlTreeMode.InRow:
                    InRow(token);
                    return;

                case HtmlTreeMode.InCell:
                    InCell(token);
                    return;

                case HtmlTreeMode.InSelect:
                    InSelect(token);
                    return;

                case HtmlTreeMode.InSelectInTable:
                    InSelectInTable(token);
                    return;

                case HtmlTreeMode.InTemplate:
                    InTemplate(token);
                    return;

                case HtmlTreeMode.AfterBody:
                    AfterBody(token);
                    return;

                case HtmlTreeMode.InFrameset:
                    InFrameset(token);
                    return;

                case HtmlTreeMode.AfterFrameset:
                    AfterFrameset(token);
                    return;

                case HtmlTreeMode.AfterAfterBody:
                    AfterAfterBody(token);
                    return;

                case HtmlTreeMode.AfterAfterFrameset:
                    AfterAfterFrameset(token);
                    return;
            }
        }

        /// <summary>
        /// See 8.2.5.4.1 The "initial" insertion mode.
        /// </summary>
        /// <param name="token">The passed token.</param>
        void Initial(HtmlToken token)
        {
            switch (token.Type)
            {
                case HtmlTokenType.Doctype:
                {
                    var doctype = (HtmlDoctypeToken)token;

                    if (!doctype.IsValid)
                    {
                        RaiseErrorOccurred(HtmlParseError.DoctypeInvalid, token);
                    }

                    _document.AddNode(new DocumentType(_document, doctype.Name ?? String.Empty)
                    {
                        SystemIdentifier = doctype.SystemIdentifier,
                        PublicIdentifier = doctype.PublicIdentifier
                    });

                    _document.QuirksMode = doctype.GetQuirksMode();
                    _currentMode = HtmlTreeMode.BeforeHtml;
                    return;
                }
                case HtmlTokenType.Character:
                {
                    token.TrimStart();

                    if (!token.IsEmpty)
                    {
                        break;
                    }

                    return;
                }
                case HtmlTokenType.Comment:
                {
                    _document.AddComment(token);
                    return;
                }
            }

            if (_options.IsEmbedded == false)
            {
                RaiseErrorOccurred(HtmlParseError.DoctypeMissing, token);
                _document.QuirksMode = QuirksMode.On;
            }

            _currentMode = HtmlTreeMode.BeforeHtml;
            BeforeHtml(token);
        }

        /// <summary>
        /// See 8.2.5.4.2 The "before html" insertion mode.
        /// </summary>
        /// <param name="token">The passed token.</param>
        void BeforeHtml(HtmlToken token)
        {
            switch (token.Type)
            {
                case HtmlTokenType.Character:
                {
                    token.TrimStart();

                    if (!token.IsEmpty)
                    {
                        break;
                    }

                    return;
                }
                case HtmlTokenType.Comment:
                {
                    _document.AddComment(token);
                    return;
                }
                case HtmlTokenType.StartTag:
                {
                    if (!token.Name.Is(TagNames.Html))
                    {
                        break;
                    }

                    AddRoot(token.AsTag());
                    _currentMode = HtmlTreeMode.BeforeHead;
                    return;
                }                    
                case HtmlTokenType.EndTag:
                {
                    if (TagNames.AllBeforeHead.Contains(token.Name))
                    {
                        break;
                    }

                    RaiseErrorOccurred(HtmlParseError.TagCannotEndHere, token);
                    return;
                }
                case HtmlTokenType.Doctype:
                {
                    RaiseErrorOccurred(HtmlParseError.DoctypeTagInappropriate, token);
                    return;
                }
            }

            BeforeHtml(HtmlTagToken.Open(TagNames.Html));
            BeforeHead(token);
        }

        /// <summary>
        /// See 8.2.5.4.3 The "before head" insertion mode.
        /// </summary>
        /// <param name="token">The passed token.</param>
        void BeforeHead(HtmlToken token)
        {
            switch (token.Type)
            {
                case HtmlTokenType.Character:
                {
                    token.TrimStart();

                    if (!token.IsEmpty)
                    {
                        break;
                    }

                    return;
                }
                case HtmlTokenType.StartTag:
                {
                    var tagName = token.Name;

                    if (tagName.Is(TagNames.Html))
                    {
                        InBody(token);
                        return;
                    }
                    else if (tagName.Is(TagNames.Head))
                    {
                        AddElement(new HtmlHeadElement(_document), token.AsTag());
                        _currentMode = HtmlTreeMode.InHead;
                        return;
                    }

                    break;
                }
                case HtmlTokenType.EndTag:
                {
                    if (TagNames.AllBeforeHead.Contains(token.Name))
                    {
                        break;
                    }

                    RaiseErrorOccurred(HtmlParseError.TagCannotEndHere, token);
                    return;
                }
                case HtmlTokenType.Comment:
                {
                    CurrentNode.AddComment(token);
                    return;
                }
                case HtmlTokenType.Doctype:
                {
                    RaiseErrorOccurred(HtmlParseError.DoctypeTagInappropriate, token);
                    return;
                }
            }

            BeforeHead(HtmlTagToken.Open(TagNames.Head));
            InHead(token);
        }
        
        /// <summary>
        /// See 8.2.5.4.4 The "in head" insertion mode.
        /// </summary>
        /// <param name="token">The passed token.</param>
        void InHead(HtmlToken token)
        {
            switch (token.Type)
            {
                case HtmlTokenType.Character:
                {
                    var str = token.TrimStart();
                    AddCharacters(str);

                    if (!token.IsEmpty)
                    {
                        break;
                    }

                    return;
                }
                case HtmlTokenType.Comment:
                {
                    CurrentNode.AddComment(token);
                    return;
                }
                case HtmlTokenType.Doctype:
                {
                    RaiseErrorOccurred(HtmlParseError.DoctypeTagInappropriate, token);
                    return;
                }
                case HtmlTokenType.StartTag:
                {
                    var tagName = token.Name;

                    if (tagName.Is(TagNames.Html))
                    {
                        InBody(token);
                        return;
                    }
                    else if (tagName.Is(TagNames.Meta))
                    {
                        var element = new HtmlMetaElement(_document);
                        AddElement(element, token.AsTag(), acknowledgeSelfClosing: true);
                        var encoding = element.GetEncoding();
                        CloseCurrentNode();

                        if (encoding != null)
                        {
                            try
                            {
                                _document.Source.CurrentEncoding = encoding;
                            }
                            catch (NotSupportedException)
                            {
                                Restart();
                            }
                        }

                        return;
                    }
                    else if (TagNames.AllHeadBase.Contains(tagName))
                    {
                        AddElement(token.AsTag(), acknowledgeSelfClosing: true);
                        CloseCurrentNode();
                        return;
                    }
                    else if (tagName.Is(TagNames.Title))
                    {
                        RCDataAlgorithm(token.AsTag());
                        return;
                    }
                    else if (tagName.IsOneOf(TagNames.Style, TagNames.NoFrames) || (_options.IsScripting && tagName.Is(TagNames.NoScript)))
                    {
                        RawtextAlgorithm(token.AsTag());
                        return;
                    }
                    else if (tagName.Is(TagNames.NoScript))
                    {
                        AddElement(token.AsTag());
                        _currentMode = HtmlTreeMode.InHeadNoScript;
                        return;
                    }
                    else if (tagName.Is(TagNames.Script))
                    {
                        var script = new HtmlScriptElement(_document, parserInserted: true, started: IsFragmentCase);
                        AddElement(script, token.AsTag());
                        _tokenizer.State = HtmlParseMode.Script;
                        _previousMode = _currentMode;
                        _currentMode = HtmlTreeMode.Text;
                        return;
                    }
                    else if (tagName.Is(TagNames.Head))
                    {
                        RaiseErrorOccurred(HtmlParseError.HeadTagMisplaced, token);
                        return;
                    }
                    else if (tagName.Is(TagNames.Template))
                    {
                        AddElement(new HtmlTemplateElement(_document), token.AsTag());
                        _formattingElements.AddScopeMarker();
                        _frameset = false;
                        _currentMode = HtmlTreeMode.InTemplate;
                        _templateModes.Push(HtmlTreeMode.InTemplate);
                        return;
                    }

                    break;
                }
                case HtmlTokenType.EndTag:
                {
                    var tagName = token.Name;

                    if (tagName.Is(TagNames.Head))
                    {
                        CloseCurrentNode();

                        _currentMode = HtmlTreeMode.AfterHead;
                        _waiting = _document.WaitForReadyAsync();
                        return;
                    }
                    else if (tagName.Is(TagNames.Template))
                    {
                        if (TagCurrentlyOpen(TagNames.Template))
                        {
                            GenerateImpliedEndTags();

                            if (!CurrentNode.LocalName.Is(TagNames.Template))
                            {
                                RaiseErrorOccurred(HtmlParseError.TagClosingMismatch, token);
                            }

                            CloseTemplate();
                        }
                        else
                        {
                            RaiseErrorOccurred(HtmlParseError.TagInappropriate, token);
                        }

                        return;
                    }
                    else if (!tagName.IsOneOf(TagNames.Html, TagNames.Body, TagNames.Br))
                    {
                        RaiseErrorOccurred(HtmlParseError.TagCannotEndHere, token);
                        return;
                    }

                    break;
                }
            }

            CloseCurrentNode();
            _currentMode = HtmlTreeMode.AfterHead;
            AfterHead(token);
        }

        /// <summary>
        /// See 8.2.5.4.5 The "in head noscript" insertion mode.
        /// </summary>
        /// <param name="token">The passed token.</param>
        void InHeadNoScript(HtmlToken token)
        {
            switch (token.Type)
            {
                case HtmlTokenType.Character:
                {
                    var str = token.TrimStart();
                    AddCharacters(str);

                    if (!token.IsEmpty)
                    {
                        break;
                    }

                    return;
                }
                case HtmlTokenType.Comment:
                {
                    InHead(token);
                    return;
                }
                case HtmlTokenType.StartTag:
                {
                    var tagName = token.Name;

                    if (TagNames.AllNoScript.Contains(tagName))
                    {
                        InHead(token);
                    }
                    else if (tagName.Is(TagNames.Html))
                    {
                        InBody(token);
                    }
                    else if (tagName.IsOneOf(TagNames.Head, TagNames.NoScript))
                    {
                        RaiseErrorOccurred(HtmlParseError.TagInappropriate, token);
                    }
                    else
                    {
                        break;
                    }

                    return;
                }
                case HtmlTokenType.EndTag:
                {
                    var tagName = token.Name;

                    if (tagName.Is(TagNames.NoScript))
                    {
                        CloseCurrentNode();
                        _currentMode = HtmlTreeMode.InHead;
                        return;
                    }
                    else if (!tagName.Is(TagNames.Br))
                    {
                        RaiseErrorOccurred(HtmlParseError.TagCannotEndHere, token);
                        return;
                    }

                    break;
                }
                case HtmlTokenType.Doctype:
                {
                    RaiseErrorOccurred(HtmlParseError.DoctypeTagInappropriate, token);
                    return;
                }
            }

            RaiseErrorOccurred(HtmlParseError.TokenNotPossible, token);
            CloseCurrentNode();
            _currentMode = HtmlTreeMode.InHead;
            InHead(token);
        }

        /// <summary>
        /// See 8.2.5.4.6 The "after head" insertion mode.
        /// </summary>
        /// <param name="token">The passed token.</param>
        void AfterHead(HtmlToken token)
        {
            switch (token.Type)
            {
                case HtmlTokenType.Character:
                {
                    var str = token.TrimStart();
                    AddCharacters(str);

                    if (!token.IsEmpty)
                    {
                        break;
                    }

                    return;
                }
                case HtmlTokenType.Comment:
                {
                    CurrentNode.AddComment(token);
                    return;
                }
                case HtmlTokenType.Doctype:
                {
                    RaiseErrorOccurred(HtmlParseError.DoctypeTagInappropriate, token);
                    return;
                }
                case HtmlTokenType.StartTag:
                {
                    var tagName = token.Name;

                    if (tagName.Is(TagNames.Html))
                    {
                        InBody(token);
                    }
                    else if (tagName.Is(TagNames.Body))
                    {
                        AfterHeadStartTagBody(token.AsTag());
                    }
                    else if (tagName.Is(TagNames.Frameset))
                    {
                        AddElement(new HtmlFrameSetElement(_document), token.AsTag());
                        _currentMode = HtmlTreeMode.InFrameset;
                    }
                    else if (TagNames.AllHeadNoTemplate.Contains(tagName))
                    {
                        RaiseErrorOccurred(HtmlParseError.TagMustBeInHead, token);
                        var index = _openElements.Count;
                        var head = _document.Head as Element;
                        _openElements.Add(head);
                        InHead(token);
                        CloseNode(head);
                    }
                    else if (tagName.Is(TagNames.Head))
                    {
                        RaiseErrorOccurred(HtmlParseError.HeadTagMisplaced, token);
                    }
                    else
                    {
                        break;
                    }

                    return;
                }
                case HtmlTokenType.EndTag:
                {
                    if (token.Name.IsOneOf(TagNames.Html, TagNames.Body, TagNames.Br))
                    {
                        break;
                    }

                    RaiseErrorOccurred(HtmlParseError.TagCannotEndHere, token);
                    return;
                }
            }

            AfterHeadStartTagBody(HtmlTagToken.Open(TagNames.Body));
            _frameset = true;
            Home(token);
        }

        void InBodyStartTag(HtmlTagToken tag)
        {
            var tagName = tag.Name;

            if (tagName.Is(TagNames.Div))
            {
                if (IsInButtonScope())
                {
                    InBodyEndTagParagraph(tag);
                }

                AddElement(tag);
            }
            else if (tagName.Is(TagNames.A))
            {
                for (var i = _formattingElements.Count - 1; i >= 0 && _formattingElements[i] != null; i--)
                {
                    if (_formattingElements[i].LocalName.Is(TagNames.A))
                    {
                        var format = _formattingElements[i];
                        RaiseErrorOccurred(HtmlParseError.AnchorNested, tag);
                        HeisenbergAlgorithm(HtmlTagToken.Close(TagNames.A));
                        CloseNode(format);
                        _formattingElements.Remove(format);
                        break;
                    }
                }

                ReconstructFormatting();
                var element = new HtmlAnchorElement(_document);
                AddElement(element, tag);
                _formattingElements.AddFormatting(element);
            }
            else if (tagName.Is(TagNames.Span))
            {
                ReconstructFormatting();
                AddElement(tag);
            }
            else if (tagName.Is(TagNames.Li))
            {
                InBodyStartTagListItem(tag);
            }
            else if (tagName.Is(TagNames.Img))
            {
                InBodyStartTagBreakrow(tag);
            }
            else if (tagName.IsOneOf(TagNames.Ul, TagNames.P))
            {
                if (IsInButtonScope())
                {
                    InBodyEndTagParagraph(tag);
                }

                AddElement(tag);
            }
            else if (TagNames.AllSemanticFormatting.Contains(tagName))
            {
                ReconstructFormatting();
                _formattingElements.AddFormatting(AddElement(tag));
            }
            else if (tagName.Is(TagNames.Script))
            {
                InHead(tag);
            }
            else if (TagNames.AllHeadings.Contains(tagName))
            {
                if (IsInButtonScope())
                {
                    InBodyEndTagParagraph(tag);
                }

                if (TagNames.AllHeadings.Contains(CurrentNode.LocalName))
                {
                    RaiseErrorOccurred(HtmlParseError.HeadingNested, tag);
                    CloseCurrentNode();
                }

                AddElement(new HtmlHeadingElement(_document, tagName), tag);
            }
            else if (tagName.Is(TagNames.Input))
            {
                ReconstructFormatting();
                AddElement(new HtmlInputElement(_document), tag, acknowledgeSelfClosing: true);
                CloseCurrentNode();

                if (!tag.GetAttribute(AttributeNames.Type).Isi(AttributeNames.Hidden))
                {
                    _frameset = false;
                }
            }
            else if (tagName.Is(TagNames.Form))
            {
                if (_currentFormElement == null)
                {
                    if (IsInButtonScope())
                    {
                        InBodyEndTagParagraph(tag);
                    }

                    _currentFormElement = new HtmlFormElement(_document);
                    AddElement(_currentFormElement, tag);
                }
                else
                    RaiseErrorOccurred(HtmlParseError.FormAlreadyOpen, tag);
            }
            else if (TagNames.AllBody.Contains(tagName))
            {
                if (IsInButtonScope())
                {
                    InBodyEndTagParagraph(tag);
                }

                AddElement(tag);
            }
            else if (TagNames.AllClassicFormatting.Contains(tagName))
            {
                ReconstructFormatting();
                _formattingElements.AddFormatting(AddElement(tag));
            }
            else if (TagNames.AllHead.Contains(tagName))
            {
                InHead(tag);
            }
            else if (tagName.IsOneOf(TagNames.Pre, TagNames.Listing))
            {
                if (IsInButtonScope())
                {
                    InBodyEndTagParagraph(tag);
                }

                AddElement(tag);
                _frameset = false;
                PreventNewLine();
            }
            else if (tagName.Is(TagNames.Button))
            {
                if (IsInScope(TagNames.Button))
                {
                    RaiseErrorOccurred(HtmlParseError.ButtonInScope, tag);
                    InBodyEndTagBlock(tag);
                    InBody(tag);
                }
                else
                {
                    ReconstructFormatting();
                    AddElement(new HtmlButtonElement(_document), tag);
                    _frameset = false;
                }
            }
            else if (tagName.Is(TagNames.Table))
            {
                if (_document.QuirksMode != QuirksMode.On && IsInButtonScope())
                {
                    InBodyEndTagParagraph(tag);
                }

                AddElement(new HtmlTableElement(_document), tag);
                _frameset = false;
                _currentMode = HtmlTreeMode.InTable;
            }
            else if (TagNames.AllBodyBreakrow.Contains(tagName))
            {
                InBodyStartTagBreakrow(tag);
            }
            else if (TagNames.AllBodyClosed.Contains(tagName))
            {
                AddElement(tag, acknowledgeSelfClosing: true);
                CloseCurrentNode();
            }
            else if (tagName.Is(TagNames.Hr))
            {
                if (IsInButtonScope())
                {
                    InBodyEndTagParagraph(tag);
                }

                AddElement(new HtmlHrElement(_document), tag, acknowledgeSelfClosing: true);
                CloseCurrentNode();
                _frameset = false;
            }
            else if (tagName.Is(TagNames.Textarea))
            {
                AddElement(new HtmlTextAreaElement(_document), tag);
                _tokenizer.State = HtmlParseMode.RCData;
                _previousMode = _currentMode;
                _frameset = false;
                _currentMode = HtmlTreeMode.Text;
                PreventNewLine();
            }
            else if (tagName.Is(TagNames.Select))
            {
                ReconstructFormatting();
                AddElement(new HtmlSelectElement(_document), tag);
                _frameset = false;

                switch (_currentMode)
                {
                    case HtmlTreeMode.InTable:
                    case HtmlTreeMode.InTableBody:
                    case HtmlTreeMode.InCaption:
                    case HtmlTreeMode.InRow:
                    case HtmlTreeMode.InCell:
                        _currentMode = HtmlTreeMode.InSelectInTable;
                        break;

                    default:
                        _currentMode = HtmlTreeMode.InSelect;
                        break;
                }
            }
            else if (tagName.IsOneOf(TagNames.Optgroup, TagNames.Option))
            {
                if (CurrentNode.LocalName.Is(TagNames.Option))
                {
                    InBodyEndTagAnythingElse(HtmlTagToken.Close(TagNames.Option));
                }

                ReconstructFormatting();
                AddElement(tag);
            }
            else if (tagName.IsOneOf(TagNames.Dd, TagNames.Dt))
            {
                InBodyStartTagDefinitionItem(tag);
            }
            else if (tagName.Is(TagNames.Iframe))
            {
                _frameset = false;
                RawtextAlgorithm(tag);
            }
            else if (TagNames.AllBodyObsolete.Contains(tagName))
            {
                ReconstructFormatting();
                AddElement(tag);
                _formattingElements.AddScopeMarker();
                _frameset = false;
            }
            else if (tagName.Is(TagNames.Image))
            {
                RaiseErrorOccurred(HtmlParseError.ImageTagNamedWrong, tag);
                tag.Name = TagNames.Img;
                InBodyStartTagBreakrow(tag);
            }
            else if (tagName.Is(TagNames.NoBr))
            {
                ReconstructFormatting();

                if (IsInScope(TagNames.NoBr))
                {
                    RaiseErrorOccurred(HtmlParseError.NobrInScope, tag);
                    HeisenbergAlgorithm(tag);
                    ReconstructFormatting();
                }

                _formattingElements.AddFormatting(AddElement(tag));
            }
            else if (tagName.Is(TagNames.Xmp))
            {
                if (IsInButtonScope())
                {
                    InBodyEndTagParagraph(tag);
                }

                ReconstructFormatting();
                _frameset = false;
                RawtextAlgorithm(tag);
            }
            else if (tagName.IsOneOf(TagNames.Rb, TagNames.Rtc))
            {
                if (IsInScope(TagNames.Ruby))
                {
                    GenerateImpliedEndTags();

                    if (!CurrentNode.LocalName.Is(TagNames.Ruby))
                    {
                        RaiseErrorOccurred(HtmlParseError.TagDoesNotMatchCurrentNode, tag);
                    }
                }

                AddElement(tag);
            }
            else if (tagName.IsOneOf(TagNames.Rp, TagNames.Rt))
            {
                if (IsInScope(TagNames.Ruby))
                {
                    GenerateImpliedEndTagsExceptFor(TagNames.Rtc);

                    if (!CurrentNode.LocalName.IsOneOf(TagNames.Ruby, TagNames.Rtc))
                    {
                        RaiseErrorOccurred(HtmlParseError.TagDoesNotMatchCurrentNode, tag);
                    }
                }

                AddElement(tag);
            }
            else if (tagName.Is(TagNames.NoEmbed))
            {
                RawtextAlgorithm(tag);
            }
            else if (tagName.Is(TagNames.NoScript))
            {
                if (_options.IsScripting)
                {
                    RawtextAlgorithm(tag);
                    return;
                }

                ReconstructFormatting();
                AddElement(tag);
            }
            else if (tagName.Is(TagNames.Math))
            {
                var element = new MathElement(_document, tagName);
                ReconstructFormatting();
                AddElement(element.Setup(tag));

                if (tag.IsSelfClosing)
                {
                    CloseNode(element);
                }
            }
            else if (tagName.Is(TagNames.Svg))
            {
                var element = new SvgElement(_document, tagName);
                ReconstructFormatting();
                AddElement(element.Setup(tag));

                if (tag.IsSelfClosing)
                {
                    CloseNode(element);
                }
            }
            else if (tagName.Is(TagNames.Plaintext))
            {
                if (IsInButtonScope())
                {
                    InBodyEndTagParagraph(tag);
                }

                AddElement(tag);
                _tokenizer.State = HtmlParseMode.Plaintext;
            }
            else if (tagName.Is(TagNames.Frameset))
            {
                RaiseErrorOccurred(HtmlParseError.FramesetMisplaced, tag);

                if (_openElements.Count != 1 && _openElements[1].LocalName.Is(TagNames.Body) && _frameset)
                {
                    _openElements[1].RemoveFromParent();

                    while (_openElements.Count > 1)
                    {
                        CloseCurrentNode();
                    }

                    AddElement(new HtmlFrameSetElement(_document), tag);
                    _currentMode = HtmlTreeMode.InFrameset;
                }
            }
            else if (tagName.Is(TagNames.Html))
            {
                RaiseErrorOccurred(HtmlParseError.HtmlTagMisplaced, tag);

                if (_templateModes.Count == 0)
                {
                    _openElements[0].SetUniqueAttributes(tag.Attributes);
                }
            }
            else if (tagName.Is(TagNames.Body))
            {
                RaiseErrorOccurred(HtmlParseError.BodyTagMisplaced, tag);

                if (_templateModes.Count == 0 && _openElements.Count > 1 && _openElements[1].LocalName.Is(TagNames.Body))
                {
                    _frameset = false;
                    _openElements[1].SetUniqueAttributes(tag.Attributes);
                }
            }
            else if (tagName.Is(TagNames.IsIndex))
            {
                RaiseErrorOccurred(HtmlParseError.TagInappropriate, tag);

                if (_currentFormElement == null)
                {
                    InBody(HtmlTagToken.Open(TagNames.Form));

                    if (tag.GetAttribute(AttributeNames.Action).Length > 0)
                    {
                        _currentFormElement.SetAttribute(AttributeNames.Action, tag.GetAttribute(AttributeNames.Action));
                    }

                    InBody(HtmlTagToken.Open(TagNames.Hr));
                    InBody(HtmlTagToken.Open(TagNames.Label));

                    if (tag.GetAttribute(AttributeNames.Prompt).Length > 0)
                    {
                        AddCharacters(tag.GetAttribute(AttributeNames.Prompt));
                    }
                    else
                    {
                        AddCharacters("This is a searchable index. Enter search keywords: ");
                    }

                    var input = HtmlTagToken.Open(TagNames.Input);
                    input.AddAttribute(AttributeNames.Name, TagNames.IsIndex);

                    for (var i = 0; i < tag.Attributes.Count; i++)
                    {
                        if (!tag.Attributes[i].Key.IsOneOf(AttributeNames.Name, AttributeNames.Action, AttributeNames.Prompt))
                        {
                            input.AddAttribute(tag.Attributes[i].Key, tag.Attributes[i].Value);
                        }
                    }

                    InBody(input);
                    InBody(HtmlTagToken.Close(TagNames.Label));
                    InBody(HtmlTagToken.Open(TagNames.Hr));
                    InBody(HtmlTagToken.Close(TagNames.Form));
                }
            }
            else if (TagNames.AllNested.Contains(tagName))
            {
                RaiseErrorOccurred(HtmlParseError.TagCannotStartHere, tag);
            }
            else
            {
                ReconstructFormatting();
                AddElement(tag);
            }
        }

        void InBodyEndTag(HtmlTagToken tag)
        {
            var tagName = tag.Name;

            if (tagName.Is(TagNames.Div))
            {
                InBodyEndTagBlock(tag);
            }
            else if (tagName.Is(TagNames.A))
            {
                HeisenbergAlgorithm(tag);
            }
            else if (tagName.Is(TagNames.Li))
            {
                if (IsInListItemScope())
                {
                    GenerateImpliedEndTagsExceptFor(tagName);

                    if (!CurrentNode.LocalName.Is(TagNames.Li))
                    {
                        RaiseErrorOccurred(HtmlParseError.TagDoesNotMatchCurrentNode, tag);
                    }

                    ClearStackBackTo(TagNames.Li);
                    CloseCurrentNode();
                }
                else
                {
                    RaiseErrorOccurred(HtmlParseError.ListItemNotInScope, tag);
                }
            }
            else if (tagName.Is(TagNames.P))
            {
                InBodyEndTagParagraph(tag);
            }
            else if (TagNames.AllBlocks.Contains(tagName))
            {
                InBodyEndTagBlock(tag);
            }
            else if (TagNames.AllFormatting.Contains(tagName))
            {
                HeisenbergAlgorithm(tag);
            }
            else if (tagName.Is(TagNames.Form))
            {
                var node = _currentFormElement;
                _currentFormElement = null;

                if (node != null && IsInScope(node.LocalName))
                {
                    GenerateImpliedEndTags();

                    if (CurrentNode != node)
                    {
                        RaiseErrorOccurred(HtmlParseError.FormClosedWrong, tag);
                    }

                    CloseNode(node);
                }
                else
                {
                    RaiseErrorOccurred(HtmlParseError.FormNotInScope, tag);
                }
            }
            else if (tagName.Is(TagNames.Br))
            {
                RaiseErrorOccurred(HtmlParseError.TagCannotEndHere, tag);
                InBodyStartTagBreakrow(HtmlTagToken.Open(TagNames.Br));
            }
            else if (TagNames.AllHeadings.Contains(tagName))
            {
                if (IsInScope(TagNames.AllHeadings))
                {
                    GenerateImpliedEndTags();

                    if (!CurrentNode.LocalName.Is(tagName))
                    {
                        RaiseErrorOccurred(HtmlParseError.TagDoesNotMatchCurrentNode, tag);
                    }

                    ClearStackBackTo(TagNames.AllHeadings);
                    CloseCurrentNode();
                }
                else
                {
                    RaiseErrorOccurred(HtmlParseError.HeadingNotInScope, tag);
                }
            }
            else if (tagName.IsOneOf(TagNames.Dd, TagNames.Dt))
            {
                if (IsInScope(tagName))
                {
                    GenerateImpliedEndTagsExceptFor(tagName);

                    if (!CurrentNode.LocalName.Is(tagName))
                    {
                        RaiseErrorOccurred(HtmlParseError.TagDoesNotMatchCurrentNode, tag);
                    }

                    ClearStackBackTo(tagName);
                    CloseCurrentNode();
                }
                else
                {
                    RaiseErrorOccurred(HtmlParseError.ListItemNotInScope, tag);
                }
            }
            else if (tagName.IsOneOf(TagNames.Applet, TagNames.Marquee, TagNames.Object))
            {
                if (IsInScope(tagName))
                {
                    GenerateImpliedEndTags();

                    if (!CurrentNode.LocalName.Is(tagName))
                    {
                        RaiseErrorOccurred(HtmlParseError.TagDoesNotMatchCurrentNode, tag);
                    }

                    ClearStackBackTo(tagName);
                    CloseCurrentNode();
                    _formattingElements.ClearFormatting();
                }
                else
                {
                    RaiseErrorOccurred(HtmlParseError.ObjectNotInScope, tag);
                }
            }
            else if (tagName.Is(TagNames.Body))
            {
                InBodyEndTagBody(tag);
            }
            else if (tagName.Is(TagNames.Html))
            {
                if (InBodyEndTagBody(tag))
                {
                    AfterBody(tag);
                }
            }
            else if (tagName.Is(TagNames.Template))
            {
                InHead(tag);
            }
            else
            {
                InBodyEndTagAnythingElse(tag);
            }
        }

        /// <summary>
        /// See 8.2.5.4.7 The "in body" insertion mode.
        /// </summary>
        /// <param name="token">The passed token.</param>
        void InBody(HtmlToken token)
        {
            switch (token.Type)
            {
                case HtmlTokenType.Character:
                {
                    ReconstructFormatting();
                    AddCharacters(token.Data);
                    _frameset = !token.HasContent && _frameset;
                    return;
                }
                case HtmlTokenType.StartTag:
                {
                    InBodyStartTag(token.AsTag());
                    return;
                }
                case HtmlTokenType.EndTag:
                {
                    InBodyEndTag(token.AsTag());
                    return;
                }
                case HtmlTokenType.Comment:
                {
                    CurrentNode.AddComment(token);
                    return;
                }
                case HtmlTokenType.Doctype:
                {
                    RaiseErrorOccurred(HtmlParseError.DoctypeTagInappropriate, token);
                    return;
                }
                case HtmlTokenType.EndOfFile:
                {
                    CheckBodyOnClosing(token);

                    if (_templateModes.Count != 0)
                    {
                        InTemplate(token);
                    }
                    else
                    {
                        End();
                    }

                    return;
                }
            }
        }

        /// <summary>
        /// See 8.2.5.4.8 The "text" insertion mode.
        /// </summary>
        /// <param name="token">The passed token.</param>
        void Text(HtmlToken token)
        {
            switch (token.Type)
            {
                case HtmlTokenType.Character:
                {
                    AddCharacters(token.Data);
                    return;
                }
                case HtmlTokenType.EndTag:
                {
                    if (!token.Name.Is(TagNames.Script))
                    {
                        CloseCurrentNode();
                        _currentMode = _previousMode;
                    }
                    else
                    {
                        HandleScript(CurrentNode as HtmlScriptElement);
                    }

                    return;
                }
                case HtmlTokenType.EndOfFile:
                {
                    RaiseErrorOccurred(HtmlParseError.EOF, token);
                    CloseCurrentNode();
                    _currentMode = _previousMode;
                    Consume(token);
                    return;
                }
            }
        }

        /// <summary>
        /// See 8.2.5.4.9 The "in table" insertion mode.
        /// </summary>
        /// <param name="token">The passed token.</param>
        void InTable(HtmlToken token)
        {
            switch (token.Type)
            {
                case HtmlTokenType.Comment:
                {
                    CurrentNode.AddComment(token);
                    return;
                }
                case HtmlTokenType.Doctype:
                {
                    RaiseErrorOccurred(HtmlParseError.DoctypeTagInappropriate, token);
                    return;
                }
                case HtmlTokenType.StartTag:
                {
                    var tagName = token.Name;

                    if (tagName.Is(TagNames.Caption))
                    {
                        ClearStackBackTo(TagNames.Table);
                        _formattingElements.AddScopeMarker();
                        AddElement(new HtmlTableCaptionElement(_document), token.AsTag());
                        _currentMode = HtmlTreeMode.InCaption;
                    }
                    else if (tagName.Is(TagNames.Colgroup))
                    {
                        ClearStackBackTo(TagNames.Table);
                        AddElement(new HtmlTableColgroupElement(_document), token.AsTag());
                        _currentMode = HtmlTreeMode.InColumnGroup;
                    }
                    else if (tagName.Is(TagNames.Col))
                    {
                        InTable(HtmlTagToken.Open(TagNames.Colgroup));
                        InColumnGroup(token);
                    }
                    else if (TagNames.AllTableSections.Contains(tagName))
                    {
                        ClearStackBackTo(TagNames.Table);
                        AddElement(new HtmlTableSectionElement(_document, tagName), token.AsTag());
                        _currentMode = HtmlTreeMode.InTableBody;
                    }
                    else if (TagNames.AllTableCellsRows.Contains(tagName))
                    {
                        InTable(HtmlTagToken.Open(TagNames.Tbody));
                        InTableBody(token);
                    }
                    else if (tagName.Is(TagNames.Table))
                    {
                        RaiseErrorOccurred(HtmlParseError.TableNesting, token);

                        if (InTableEndTagTable(token))
                        {
                            Home(token);
                        }
                    }
                    else if (tagName.Is(TagNames.Input))
                    {
                        var tag = token.AsTag();

                        if (tag.GetAttribute(AttributeNames.Type).Isi(AttributeNames.Hidden))
                        {
                            RaiseErrorOccurred(HtmlParseError.InputUnexpected, token);
                            AddElement(new HtmlInputElement(_document), tag, true);
                            CloseCurrentNode();
                        }
                        else
                        {
                            RaiseErrorOccurred(HtmlParseError.TokenNotPossible, token);
                            InBodyWithFoster(token);
                        }
                    }
                    else if (tagName.Is(TagNames.Form))
                    {
                        RaiseErrorOccurred(HtmlParseError.FormInappropriate, token);

                        if (_currentFormElement == null)
                        {
                            _currentFormElement = new HtmlFormElement(_document);
                            AddElement(_currentFormElement, token.AsTag());
                            CloseCurrentNode();
                        }
                    }
                    else if (TagNames.AllTableHead.Contains(tagName))
                    {
                        InHead(token);
                    }
                    else
                    {
                        RaiseErrorOccurred(HtmlParseError.IllegalElementInTableDetected, token);
                        InBodyWithFoster(token);
                    }

                    return;
                }
                case HtmlTokenType.EndTag:
                {
                    var tagName = token.Name;

                    if (tagName.Is(TagNames.Table))
                    {
                        InTableEndTagTable(token);
                    }
                    else if (tagName.Is(TagNames.Template))
                    {
                        InHead(token);
                    }
                    else if (TagNames.AllTableSpecial.Contains(tagName) || TagNames.AllTableInner.Contains(tagName))
                    {
                        RaiseErrorOccurred(HtmlParseError.TagCannotEndHere, token);
                    }
                    else
                    {
                        RaiseErrorOccurred(HtmlParseError.IllegalElementInTableDetected, token);
                        InBodyWithFoster(token);
                    }

                    return;
                }
                case HtmlTokenType.EndOfFile:
                {
                    InBody(token);
                    return;
                }
                case HtmlTokenType.Character:
                {
                    if (TagNames.AllTableMajor.Contains(CurrentNode.LocalName))
                    {
                        InTableText(token);
                        return;
                    }

                    break;
                }
            }

            RaiseErrorOccurred(HtmlParseError.TokenNotPossible, token);
            InBodyWithFoster(token);
        }

        /// <summary>
        /// See 8.2.5.4.10 The "in table text" insertion mode.
        /// </summary>
        /// <param name="token">The passed token.</param>
        void InTableText(HtmlToken token)
        {
            if (token.HasContent)
            {
                RaiseErrorOccurred(HtmlParseError.TokenNotPossible, token);
                InBodyWithFoster(token);
            }
            else
            {
                AddCharacters(token.Data);
            }
        }

        /// <summary>
        /// See 8.2.5.4.11 The "in caption" insertion mode.
        /// </summary>
        /// <param name="token">The passed token.</param>
        void InCaption(HtmlToken token)
        {
            switch (token.Type)
            {
                case HtmlTokenType.EndTag:
                {
                    var tagName = token.Name;

                    if (tagName.Is(TagNames.Caption))
                    {
                        InCaptionEndTagCaption(token);
                    }
                    else if (TagNames.AllCaptionStart.Contains(tagName))
                    {
                        RaiseErrorOccurred(HtmlParseError.TagCannotEndHere, token);
                    }
                    else if (tagName.Is(TagNames.Table))
                    {
                        RaiseErrorOccurred(HtmlParseError.TableNesting, token);

                        if (InCaptionEndTagCaption(token))
                        {
                            InTable(token);
                        }
                    }
                    else
                    {
                        break;
                    }

                    return;
                }
                case HtmlTokenType.StartTag:
                {
                    var tagName = token.Name;

                    if (TagNames.AllCaptionEnd.Contains(tagName))
                    {
                        RaiseErrorOccurred(HtmlParseError.TagCannotStartHere, token);

                        if (InCaptionEndTagCaption(token))
                        {
                            InTable(token);
                        }
                    }
                    else
                    {
                        break;
                    }

                    return;
                }
            }

            InBody(token);
        }

        /// <summary>
        /// See 8.2.5.4.12 The "in column group" insertion mode.
        /// </summary>
        /// <param name="token">The passed token.</param>
        void InColumnGroup(HtmlToken token)
        {
            switch (token.Type)
            {
                case HtmlTokenType.Character:
                {
                    var str = token.TrimStart();
                    AddCharacters(str);

                    if (token.IsEmpty)
                        return;

                    break;
                }
                case HtmlTokenType.Comment:
                {
                    CurrentNode.AddComment(token);
                    return;
                }
                case HtmlTokenType.Doctype:
                {
                    RaiseErrorOccurred(HtmlParseError.DoctypeTagInappropriate, token);
                    return;
                }
                case HtmlTokenType.StartTag:
                {
                    var tagName = token.Name;

                    if (tagName.Is(TagNames.Html))
                    {
                        InBody(token);
                    }
                    else if (tagName.Is(TagNames.Col))
                    {
                        AddElement(new HtmlTableColElement(_document), token.AsTag(), acknowledgeSelfClosing: true);
                        CloseCurrentNode();
                    }
                    else if (tagName.Is(TagNames.Template))
                    {
                        InHead(token);
                    }
                    else
                    {
                        break;
                    }

                    return;
                }
                case HtmlTokenType.EndTag:
                {
                    var tagName = token.Name;

                    if (tagName.Is(TagNames.Colgroup))
                    {
                        InColumnGroupEndTagColgroup(token);
                    }
                    else if (tagName.Is(TagNames.Col))
                    {
                        RaiseErrorOccurred(HtmlParseError.TagClosedWrong, token);
                    }
                    else if (tagName.Is(TagNames.Template))
                    {
                        InHead(token);
                    }
                    else
                    {
                        break;
                    }

                    return;
                }
                case HtmlTokenType.EndOfFile:
                {
                    InBody(token);
                    return;
                }
            }

            if (InColumnGroupEndTagColgroup(token))
            {
                InTable(token);
            }
        }

        /// <summary>
        /// See 8.2.5.4.13 The "in table body" insertion mode.
        /// </summary>
        /// <param name="token">The passed token.</param>
        void InTableBody(HtmlToken token)
        {
            switch (token.Type)
            {
                case HtmlTokenType.StartTag:
                {
                    var tagName = token.Name;

                    if (tagName.Is(TagNames.Tr))
                    {
                        ClearStackBackTo(TagNames.AllTableSections);
                        AddElement(new HtmlTableRowElement(_document), token.AsTag());
                        _currentMode = HtmlTreeMode.InRow;
                    }
                    else if (TagNames.AllTableCells.Contains(tagName))
                    {
                        InTableBody(HtmlTagToken.Open(TagNames.Tr));
                        InRow(token);
                    }
                    else if (TagNames.AllTableGeneral.Contains(tagName))
                    {
                        InTableBodyCloseTable(token.AsTag());
                    }
                    else
                    {
                        break;
                    }

                    return;
                }
                case HtmlTokenType.EndTag:
                {
                    var tagName = token.Name;

                    if (TagNames.AllTableSections.Contains(tagName))
                    {
                        if (IsInTableScope(tagName))
                        {
                            ClearStackBackTo(TagNames.AllTableSections);
                            CloseCurrentNode();
                            _currentMode = HtmlTreeMode.InTable;
                        }
                        else
                        {
                            RaiseErrorOccurred(HtmlParseError.TableSectionNotInScope, token);
                        }
                    }
                    else if (tagName.Is(TagNames.Tr) || TagNames.AllTableSpecial.Contains(tagName))
                    {
                        RaiseErrorOccurred(HtmlParseError.TagCannotEndHere, token);
                    }
                    else if (tagName.Is(TagNames.Table))
                    {
                        InTableBodyCloseTable(token.AsTag());
                    }
                    else
                    {
                        break;
                    }

                    return;
                }
            }

            InTable(token);
        }

        /// <summary>
        /// See 8.2.5.4.14 The "in row" insertion mode.
        /// </summary>
        /// <param name="token">The passed token.</param>
        void InRow(HtmlToken token)
        {
            switch (token.Type)
            {
                case HtmlTokenType.StartTag:
                {
                    var tagName = token.Name;

                    if (TagNames.AllTableCells.Contains(tagName))
                    {
                        ClearStackBackTo(TagNames.Tr);
                        AddElement(token.AsTag());
                        _currentMode = HtmlTreeMode.InCell;
                        _formattingElements.AddScopeMarker();
                    }
                    else if (tagName.Is(TagNames.Tr) || TagNames.AllTableGeneral.Contains(tagName))
                    {
                        if (InRowEndTagTablerow(token))
                            InTableBody(token);
                    }
                    else
                    {
                        break;
                    }

                    return;
                }
                case HtmlTokenType.EndTag:
                {
                    var tagName = token.Name;

                    if (tagName.Is(TagNames.Tr))
                    {
                        InRowEndTagTablerow(token);
                    }
                    else if (tagName.Is(TagNames.Table))
                    {
                        if (InRowEndTagTablerow(token))
                        {
                            InTableBody(token);
                        }
                    }
                    else if (TagNames.AllTableSections.Contains(tagName))
                    {
                        if (IsInTableScope(tagName))
                        {
                            InRowEndTagTablerow(token);
                            InTableBody(token);
                        }
                        else
                        {
                            RaiseErrorOccurred(HtmlParseError.TableSectionNotInScope, token);
                        }
                    }
                    else if (TagNames.AllTableSpecial.Contains(tagName))
                    {
                        RaiseErrorOccurred(HtmlParseError.TagCannotEndHere, token);
                    }
                    else
                    {
                        break;
                    }

                    return;
                }
            }

            InTable(token);
        }

        /// <summary>
        /// See 8.2.5.4.15 The "in cell" insertion mode.
        /// </summary>
        /// <param name="token">The passed token.</param>
        void InCell(HtmlToken token)
        {
            switch (token.Type)
            {
                case HtmlTokenType.StartTag:
                {
                    var tagName = token.Name;

                    if (TagNames.AllTableCellsRows.Contains(tagName) || TagNames.AllTableGeneral.Contains(tagName))
                    {
                        if (IsInTableScope(TagNames.AllTableCells))
                        {
                            InCellEndTagCell(token);
                            Home(token);
                        }
                        else
                        {
                            RaiseErrorOccurred(HtmlParseError.TableCellNotInScope, token);
                        }

                        return;
                    }

                    break;
                }
                case HtmlTokenType.EndTag:
                {
                    var tagName = token.Name;

                    if (TagNames.AllTableCells.Contains(tagName))
                    {
                        InCellEndTagCell(token);
                    }
                    else if (TagNames.AllTableCore.Contains(tagName))
                    {
                        if (IsInTableScope(tagName))
                        {
                            InCellEndTagCell(token);
                            Home(token);
                        }
                        else
                        {
                            RaiseErrorOccurred(HtmlParseError.TableNotInScope, token);
                        }
                    }
                    else if (!TagNames.AllTableSpecial.Contains(tagName))
                    {
                        InBody(token);
                    }
                    else
                    {
                        RaiseErrorOccurred(HtmlParseError.TagCannotEndHere, token);
                    }

                    return;
                }
            }

            InBody(token);
        }

        /// <summary>
        /// See 8.2.5.4.16 The "in select" insertion mode.
        /// </summary>
        /// <param name="token">The passed token.</param>
        void InSelect(HtmlToken token)
        {
            switch (token.Type)
            {
                case HtmlTokenType.Character:
                {
                    AddCharacters(token.Data);
                    return;
                }
                case HtmlTokenType.Comment:
                {
                    CurrentNode.AddComment(token);
                    return;
                }
                case HtmlTokenType.Doctype:
                {
                    RaiseErrorOccurred(HtmlParseError.DoctypeTagInappropriate, token);
                    return;
                }
                case HtmlTokenType.StartTag:
                {
                    var tagName = token.Name;

                    if (tagName.Is(TagNames.Html))
                    {
                        InBody(token);
                    }
                    else if (tagName.Is(TagNames.Option))
                    {
                        if (CurrentNode.LocalName.Is(TagNames.Option))
                        {
                            InSelectEndTagOption(token);
                        }

                        AddElement(new HtmlOptionElement(_document), token.AsTag());
                    }
                    else if (tagName.Is(TagNames.Optgroup))
                    {
                        if (CurrentNode.LocalName.Is(TagNames.Option))
                        {
                            InSelectEndTagOption(token);
                        }

                        if (CurrentNode.LocalName.Is(TagNames.Optgroup))
                        {
                            InSelectEndTagOptgroup(token);
                        }

                        AddElement(new HtmlOptionsGroupElement(_document), token.AsTag());
                    }
                    else if (tagName.Is(TagNames.Select))
                    {
                        RaiseErrorOccurred(HtmlParseError.SelectNesting, token);
                        InSelectEndTagSelect();
                    }
                    else if (TagNames.AllInput.Contains(tagName))
                    {
                        RaiseErrorOccurred(HtmlParseError.IllegalElementInSelectDetected, token);

                        if (IsInSelectScope(TagNames.Select))
                        {
                            InSelectEndTagSelect();
                            Home(token);
                        }
                    }
                    else if (tagName.IsOneOf(TagNames.Template, TagNames.Script))
                    {
                        InHead(token);
                    }
                    else
                    {
                        RaiseErrorOccurred(HtmlParseError.IllegalElementInSelectDetected, token);
                    }

                    return;
                }
                case HtmlTokenType.EndTag:
                {
                    var tagName = token.Name;

                    if (tagName.Is(TagNames.Template))
                    {
                        InHead(token);
                    }
                    else if (tagName.Is(TagNames.Optgroup))
                    {
                        InSelectEndTagOptgroup(token);
                    }
                    else if (tagName.Is(TagNames.Option))
                    {
                        InSelectEndTagOption(token);
                    }
                    else if (tagName.Is(TagNames.Select) && IsInSelectScope(TagNames.Select))
                    {
                        InSelectEndTagSelect();
                    }
                    else if (tagName.Is(TagNames.Select))
                    {
                        RaiseErrorOccurred(HtmlParseError.SelectNotInScope, token);
                    }
                    else
                    {
                        RaiseErrorOccurred(HtmlParseError.TagCannotEndHere, token);
                    }

                    return;
                }
                case HtmlTokenType.EndOfFile:
                {
                    InBody(token);
                    return;
                }
                default:
                {
                    RaiseErrorOccurred(HtmlParseError.TokenNotPossible, token);
                    return;
                }
            }
        }

        /// <summary>
        /// See 8.2.5.4.17 The "in select in table" insertion mode.
        /// </summary>
        /// <param name="token">The passed token.</param>
        void InSelectInTable(HtmlToken token)
        {
            switch (token.Type)
            {
                case HtmlTokenType.StartTag:
                {
                    var tagName = token.Name;

                    if (TagNames.AllTableSelects.Contains(tagName))
                    {
                        RaiseErrorOccurred(HtmlParseError.IllegalElementInSelectDetected, token);
                        InSelectEndTagSelect();
                        Home(token);
                        return;
                    }

                    break;
                }
                case HtmlTokenType.EndTag:
                {
                    var tagName = token.Name;

                    if (TagNames.AllTableSelects.Contains(tagName))
                    {
                        RaiseErrorOccurred(HtmlParseError.TagCannotEndHere, token);

                        if (IsInTableScope(tagName))
                        {
                            InSelectEndTagSelect();
                            Home(token);
                        }

                        return;
                    }

                    break;
                }
            }

            InSelect(token);
        }

        /// <summary>
        /// See 8.2.5.4.18 The "in template" insertion mode.
        /// </summary>
        /// <param name="token">The passed token.</param>
        void InTemplate(HtmlToken token)
        {
            switch (token.Type)
            {
                case HtmlTokenType.StartTag:
                {
                    var tagName = token.Name;

                    if (tagName.Is(TagNames.Script) || TagNames.AllHead.Contains(tagName))
                    {
                        InHead(token);
                    }
                    else if (TagNames.AllTableRoot.Contains(tagName))
                    {
                        TemplateStep(token, HtmlTreeMode.InTable);
                    }
                    else if (tagName.Is(TagNames.Col))
                    {
                        TemplateStep(token, HtmlTreeMode.InColumnGroup);
                    }
                    else if (tagName.Is(TagNames.Tr))
                    {
                        TemplateStep(token, HtmlTreeMode.InTableBody);
                    }
                    else if (TagNames.AllTableCells.Contains(tagName))
                    {
                        TemplateStep(token, HtmlTreeMode.InRow);
                    }
                    else
                    {
                        TemplateStep(token, HtmlTreeMode.InBody);
                    }

                    return;
                }
                case HtmlTokenType.EndTag:
                {
                    if (token.Name.Is(TagNames.Template))
                    {
                        InHead(token);
                    }
                    else
                    {
                        RaiseErrorOccurred(HtmlParseError.TagCannotEndHere, token);
                    }

                    return;
                }
                case HtmlTokenType.EndOfFile:
                {
                    if (TagCurrentlyOpen(TagNames.Template))
                    {
                        RaiseErrorOccurred(HtmlParseError.EOF, token);
                        CloseTemplate();
                        Home(token);
                        return;
                    }

                    End();
                    return;
                }
                default:
                {
                    InBody(token);
                    return;
                }
            }
        }

        /// <summary>
        /// See 8.2.5.4.19 The "after body" insertion mode.
        /// </summary>
        /// <param name="token">The passed token.</param>
        void AfterBody(HtmlToken token)
        {
            switch (token.Type)
            {
                case HtmlTokenType.Character:
                {
                    var str = token.TrimStart();
                    ReconstructFormatting();
                    AddCharacters(str);

                    if (!token.IsEmpty)
                    {
                        break;
                    }

                    return;
                }
                case HtmlTokenType.Comment:
                {
                    _openElements[0].AddComment(token);
                    return;
                }
                case HtmlTokenType.Doctype:
                {
                    RaiseErrorOccurred(HtmlParseError.DoctypeTagInappropriate, token);
                    return;
                }
                case HtmlTokenType.StartTag:
                {
                    if (token.Name.Is(TagNames.Html))
                    {
                        InBody(token);
                        return;
                    }

                    break;
                }
                case HtmlTokenType.EndTag:
                {
                    if (token.Name.Is(TagNames.Html))
                    {
                        if (IsFragmentCase)
                        {
                            RaiseErrorOccurred(HtmlParseError.TagInvalidInFragmentMode, token);
                        }
                        else
                        {
                            _currentMode = HtmlTreeMode.AfterAfterBody;
                        }

                        return;
                    }

                    break;
                }
                case HtmlTokenType.EndOfFile:
                {
                    End();
                    return;
                }
            }

            RaiseErrorOccurred(HtmlParseError.TokenNotPossible, token);
            _currentMode = HtmlTreeMode.InBody;
            InBody(token);
        }

        /// <summary>
        /// See 8.2.5.4.20 The "in frameset" insertion mode.
        /// </summary>
        /// <param name="token">The passed token.</param>
        void InFrameset(HtmlToken token)
        {
            switch (token.Type)
            {
                case HtmlTokenType.Character:
                {
                    var str = token.TrimStart();
                    AddCharacters(str);

                    if (!token.IsEmpty)
                    {
                        break;
                    }

                    return;
                }
                case HtmlTokenType.Comment:
                {
                    CurrentNode.AddComment(token);
                    return;
                }
                case HtmlTokenType.Doctype:
                {
                    RaiseErrorOccurred(HtmlParseError.DoctypeTagInappropriate, token);
                    return;
                }
                case HtmlTokenType.StartTag:
                {
                    var tagName = token.Name;

                    if (tagName.Is(TagNames.Html))
                    {
                        InBody(token);
                    }
                    else if (tagName.Is(TagNames.Frameset))
                    {
                        AddElement(new HtmlFrameSetElement(_document), token.AsTag());
                    }
                    else if (tagName.Is(TagNames.Frame))
                    {
                        AddElement(new HtmlFrameElement(_document), token.AsTag(), acknowledgeSelfClosing: true);
                        CloseCurrentNode();
                    }
                    else if (tagName.Is(TagNames.NoFrames))
                    {
                        InHead(token);
                    }
                    else
                    {
                        break;
                    }

                    return;
                }
                case HtmlTokenType.EndTag:
                {
                    if (token.Name.Is(TagNames.Frameset))
                    {
                        if (CurrentNode != _openElements[0])
                        {
                            CloseCurrentNode();

                            if (!IsFragmentCase && !CurrentNode.LocalName.Is(TagNames.Frameset))
                            {
                                _currentMode = HtmlTreeMode.AfterFrameset;
                            }
                        }
                        else
                        {
                            RaiseErrorOccurred(HtmlParseError.CurrentNodeIsRoot, token);
                        }

                        return;
                    }

                    break;
                }
                case HtmlTokenType.EndOfFile:
                {
                    if (CurrentNode != _document.DocumentElement)
                    {
                        RaiseErrorOccurred(HtmlParseError.CurrentNodeIsNotRoot, token);
                    }

                    End();
                    return;
                }
            }

            RaiseErrorOccurred(HtmlParseError.TokenNotPossible, token);
        }

        /// <summary>
        /// See 8.2.5.4.21 The "after frameset" insertion mode.
        /// </summary>
        /// <param name="token">The passed token.</param>
        void AfterFrameset(HtmlToken token)
        {
            switch (token.Type)
            {
                case HtmlTokenType.Character:
                {
                    var str = token.TrimStart();
                    AddCharacters(str);

                    if (token.IsEmpty)
                    {
                        return;
                    }

                    break;
                }
                case HtmlTokenType.Comment:
                {
                    CurrentNode.AddComment(token);
                    return;
                }
                case HtmlTokenType.Doctype:
                {
                    RaiseErrorOccurred(HtmlParseError.DoctypeTagInappropriate, token);
                    return;
                }
                case HtmlTokenType.StartTag:
                {
                    var tagName = token.Name;

                    if (tagName.Is(TagNames.Html))
                    {
                        InBody(token);
                    }
                    else if (tagName.Is(TagNames.NoFrames))
                    {
                        InHead(token);
                    }
                    else
                    {
                        break;
                    }

                    return;
                }
                case HtmlTokenType.EndTag:
                {
                    if (!token.Name.Is(TagNames.Html))
                    {
                        break;
                    }

                    _currentMode = HtmlTreeMode.AfterAfterFrameset;
                    return;
                }
                case HtmlTokenType.EndOfFile:
                {
                    End();
                    return;
                }
            }

            RaiseErrorOccurred(HtmlParseError.TokenNotPossible, token);
        }

        /// <summary>
        /// See 8.2.5.4.22 The "after after body" insertion mode.
        /// </summary>
        /// <param name="token">The passed token.</param>
        void AfterAfterBody(HtmlToken token)
        {
            switch (token.Type)
            {
                case HtmlTokenType.Character:
                {
                    var str = token.TrimStart();
                    ReconstructFormatting();
                    AddCharacters(str);

                    if (token.IsEmpty)
                    {
                        return;
                    }

                    break;
                }
                case HtmlTokenType.EndOfFile:
                {
                    End();
                    return;
                }
                case HtmlTokenType.Comment:
                {
                    _document.AddComment(token);
                    return;
                }
                case HtmlTokenType.Doctype:
                {
                    InBody(token);
                    return;
                }
                case HtmlTokenType.StartTag:
                {
                    if (!token.Name.Is(TagNames.Html))
                    {
                        break;
                    }

                    InBody(token);
                    return;
                }
            }

            RaiseErrorOccurred(HtmlParseError.TokenNotPossible, token);
            _currentMode = HtmlTreeMode.InBody;
            InBody(token);
        }

        /// <summary>
        /// See 8.2.5.4.23 The "after after frameset" insertion mode.
        /// </summary>
        /// <param name="token">The passed token.</param>
        void AfterAfterFrameset(HtmlToken token)
        {
            switch (token.Type)
            {
                case HtmlTokenType.Comment:
                {
                    _document.AddComment(token);
                    return;
                }
                case HtmlTokenType.Character:
                {
                    var str = token.TrimStart();
                    ReconstructFormatting();
                    AddCharacters(str);

                    if (!token.IsEmpty)
                    {
                        break;
                    }

                    return;

                }
                case HtmlTokenType.Doctype:
                {
                    InBody(token);
                    return;
                }
                case HtmlTokenType.StartTag:
                {
                    var tagName = token.Name;

                    if (tagName.Is(TagNames.Html))
                    {
                        InBody(token);
                    }
                    else if (tagName.Is(TagNames.NoFrames))
                    {
                        InHead(token);
                    }
                    else
                    {
                        break;
                    }

                    return;
                }
                case HtmlTokenType.EndOfFile:
                {
                    End();
                    return;
                }
            }

            RaiseErrorOccurred(HtmlParseError.TokenNotPossible, token);
        }

        #endregion

        #region Substates

        /// <summary>
        /// Inserting something in the template.
        /// </summary>
        /// <param name="token">The token to insert.</param>
        /// <param name="mode">The mode to push.</param>
        void TemplateStep(HtmlToken token, HtmlTreeMode mode)
        {
            _templateModes.Pop();
            _templateModes.Push(mode);
            _currentMode = mode;
            Home(token);
        }

        /// <summary>
        /// Closes the template element.
        /// </summary>
        void CloseTemplate()
        {
            while (_openElements.Count > 0)
            {
                var template = CurrentNode as HtmlTemplateElement;
                CloseCurrentNode();

                if (template != null)
                {
                    template.PopulateFragment();
                    break;
                }
            }

            _formattingElements.ClearFormatting();
            _templateModes.Pop();
            Reset();
        }

        /// <summary>
        /// Closes the table if the section is in table scope.
        /// </summary>
        /// <param name="tag">The tag to insert (closes table).</param>
        void InTableBodyCloseTable(HtmlTagToken tag)
        {
            if (IsInTableScope(TagNames.AllTableSections))
            {
                ClearStackBackTo(TagNames.AllTableSections);
                CloseCurrentNode();
                _currentMode = HtmlTreeMode.InTable;
                InTable(tag);
            }
            else
            {
                RaiseErrorOccurred(HtmlParseError.TableSectionNotInScope, tag);
            }
        }

        /// <summary>
        /// Acts if a option end tag had been seen in the InSelect state.
        /// </summary>
        /// <param name="token">The actual tag token.</param>
        void InSelectEndTagOption(HtmlToken token)
        {
            if (CurrentNode.LocalName.Is(TagNames.Option))
            {
                CloseCurrentNode();
            }
            else
            {
                RaiseErrorOccurred(HtmlParseError.TagDoesNotMatchCurrentNode, token);
            }
        }

        /// <summary>
        /// Acts if a optgroup end tag had been seen in the InSelect state.
        /// </summary>
        /// <param name="token">The actual tag token.</param>
        void InSelectEndTagOptgroup(HtmlToken token)
        {
            if (_openElements.Count > 1 &&
                _openElements[_openElements.Count - 1].LocalName.Is(TagNames.Option) &&
                _openElements[_openElements.Count - 2].LocalName.Is(TagNames.Optgroup))
            {
                CloseCurrentNode();
            }

            if (CurrentNode.LocalName.Is(TagNames.Optgroup))
            {
                CloseCurrentNode();
            }
            else
            {
                RaiseErrorOccurred(HtmlParseError.TagDoesNotMatchCurrentNode, token);
            }
        }

        /// <summary>
        /// Act as if an colgroup end tag has been found in the InColumnGroup state.
        /// </summary>
        /// <param name="token">The actual tag token.</param>
        /// <returns>True if the token was not ignored, otherwise false.</returns>
        Boolean InColumnGroupEndTagColgroup(HtmlToken token)
        {
            if (CurrentNode.LocalName.Is(TagNames.Colgroup))
            {
                CloseCurrentNode();
                _currentMode = HtmlTreeMode.InTable;
                return true;
            }
            else
            {
                RaiseErrorOccurred(HtmlParseError.TagDoesNotMatchCurrentNode, token);
                return false;
            }
        }

        /// <summary>
        /// Act as if a body start tag has been found in the AfterHead state.
        /// </summary>
        /// <param name="token">The actual tag token.</param>
        void AfterHeadStartTagBody(HtmlTagToken token)
        {
            AddElement(new HtmlBodyElement(_document), token);
            _frameset = false;
            _currentMode = HtmlTreeMode.InBody;
        }

        /// <summary>
        /// Follows the generic rawtext parsing algorithm.
        /// </summary>
        /// <param name="tag">The given tag token.</param>
        void RawtextAlgorithm(HtmlTagToken tag)
        {
            AddElement(tag);
            _previousMode = _currentMode;
            _currentMode = HtmlTreeMode.Text;
            _tokenizer.State = HtmlParseMode.Rawtext;
        }

        /// <summary>
        /// Follows the generic RCData parsing algorithm.
        /// </summary>
        /// <param name="tag">The given tag token.</param>
        void RCDataAlgorithm(HtmlTagToken tag)
        {
            AddElement(tag);
            _previousMode = _currentMode;
            _currentMode = HtmlTreeMode.Text;
            _tokenizer.State = HtmlParseMode.RCData;
        }

        /// <summary>
        /// Acts if a li tag in the InBody state has been found.
        /// </summary>
        /// <param name="tag">The actual tag given.</param>
        void InBodyStartTagListItem(HtmlTagToken tag)
        {
            var index = _openElements.Count - 1;
            var node = _openElements[index];
            _frameset = false;

            while (true)
            {
                if (node.LocalName.Is(TagNames.Li))
                {
                    InBody(HtmlTagToken.Close(node.LocalName));
                    break;
                }

                if (node.Flags.HasFlag(NodeFlags.Special) && !TagNames.AllBasicBlocks.Contains(node.LocalName))
                {
                    break;
                }
                
                node = _openElements[--index];
            }

            if (IsInButtonScope())
            {
                InBodyEndTagParagraph(tag);
            }

            AddElement(tag);
        }

        /// <summary>
        /// Acts if a dd or dt tag in the InBody state has been found.
        /// </summary>
        /// <param name="tag">The actual tag given.</param>
        void InBodyStartTagDefinitionItem(HtmlTagToken tag)
        {
            _frameset = false;
            var index = _openElements.Count - 1;
            var node = _openElements[index];

            while (true)
            {
                if (node.LocalName.IsOneOf(TagNames.Dd, TagNames.Dt))
                {
                    InBody(HtmlTagToken.Close(node.LocalName));
                    break;
                }

                if (node.Flags.HasFlag(NodeFlags.Special) && !TagNames.AllBasicBlocks.Contains(node.LocalName))
                {
                    break;
                }

                node = _openElements[--index];
            }

            if (IsInButtonScope())
            {
                InBodyEndTagParagraph(tag);
            }

            AddElement(tag);
        }

        /// <summary>
        /// Acts if a block (button) end tag had been seen in the InBody state.
        /// </summary>
        /// <param name="tag">The actual tag given.</param>
        /// <returns>True if the token was not ignored, otherwise false.</returns>
        Boolean InBodyEndTagBlock(HtmlTagToken tag)
        {
            if (IsInScope(tag.Name))
            {
                GenerateImpliedEndTags();

                if (!CurrentNode.LocalName.Is(tag.Name))
                {
                    RaiseErrorOccurred(HtmlParseError.TagDoesNotMatchCurrentNode, tag);
                }

                ClearStackBackTo(tag.Name);
                CloseCurrentNode();
                return true;
            }
            else
            {
                RaiseErrorOccurred(HtmlParseError.BlockNotInScope, tag);
                return false;
            }
        }

        /// <summary>
        /// Acts if a nobr tag had been seen in the InBody state.
        /// </summary>
        /// <param name="tag">The actual tag given.</param>
        void HeisenbergAlgorithm(HtmlTagToken tag)
        {
            var outer = 0;
            var inner = 0;
            var bookmark = 0;
            var index = 0;

            while (outer < 8)
            {
                var formattingElement = default(Element);
                var furthestBlock = default(Element);

                outer++;
                index = 0;
                inner = 0;

                for (var j = _formattingElements.Count - 1; j >= 0 && _formattingElements[j] != null; j--)
                {
                    if (_formattingElements[j].LocalName.Is(tag.Name))
                    {
                        index = j;
                        formattingElement = _formattingElements[j];
                        break;
                    }
                }

                if (formattingElement == null)
                {
                    InBodyEndTagAnythingElse(tag);
                    break;
                }

                var openIndex = _openElements.IndexOf(formattingElement);

                if (openIndex == -1)
                {
                    RaiseErrorOccurred(HtmlParseError.FormattingElementNotFound, tag);
                    _formattingElements.Remove(formattingElement);
                    break;
                }

                if (!IsInScope(formattingElement.LocalName))
                {
                    RaiseErrorOccurred(HtmlParseError.ElementNotInScope, tag);
                    break;
                }

                if (openIndex != _openElements.Count - 1)
                    RaiseErrorOccurred(HtmlParseError.TagClosedWrong, tag);

                bookmark = index;

                for (var j = openIndex + 1; j < _openElements.Count; j++)
                {
                    if (_openElements[j].Flags.HasFlag(NodeFlags.Special))
                    {
                        index = j;
                        furthestBlock = _openElements[j];
                        break;
                    }
                }

                if (furthestBlock == null)
                {
                    do
                    {
                        furthestBlock = CurrentNode;
                        CloseCurrentNode();
                    }
                    while (furthestBlock != formattingElement);

                    _formattingElements.Remove(formattingElement);
                    break;
                }

                var commonAncestor = _openElements[openIndex - 1];
                var node = furthestBlock;
                var lastNode = furthestBlock;

                while (true)
                {
                    inner++;
                    node = _openElements[--index];

                    if (node == formattingElement)
                    {
                        break;
                    }

                    if (inner > 3 && _formattingElements.Contains(node))
                    {
                        _formattingElements.Remove(node);
                    }

                    if (!_formattingElements.Contains(node))
                    {
                        CloseNode(node);
                        continue;
                    }

                    var newElement = CopyElement(node);
                    commonAncestor.AddNode(newElement);
                    _openElements[index] = newElement;
                    
                    for (var l = 0; l != _formattingElements.Count; l++)
                    {
                        if (_formattingElements[l] == node)
                        {
                            _formattingElements[l] = newElement;
                            break;
                        }
                    }

                    node = newElement;

                    if (lastNode == furthestBlock)
                    {
                        bookmark++;
                    }

                    if (lastNode.Parent != null)
                    {
                        lastNode.Parent.RemoveChild(lastNode);
                    }

                    node.AddNode(lastNode);
                    lastNode = node;
                }

                if (lastNode.Parent != null)
                {
                    lastNode.Parent.RemoveChild(lastNode);
                }

                if (!TagNames.AllTableMajor.Contains(commonAncestor.LocalName))
                {
                    commonAncestor.AddNode(lastNode);
                }
                else
                {
                    AddElementWithFoster(lastNode);
                }

                var element = CopyElement(formattingElement);

                while (furthestBlock.ChildNodes.Length > 0)
                {
                    var childNode = furthestBlock.ChildNodes[0];
                    furthestBlock.RemoveNode(0, childNode);
                    element.AddNode(childNode);
                }

                furthestBlock.AddNode(element);
                _formattingElements.Remove(formattingElement);
                _formattingElements.Insert(bookmark, element);
                CloseNode(formattingElement);
                _openElements.Insert(_openElements.IndexOf(furthestBlock) + 1, element);
            }
        }

        /// <summary>
        /// Copies the element and its attributes to create a new element.
        /// </summary>
        /// <param name="element">The old element (source).</param>
        /// <returns>The new element (target).</returns>
        Element CopyElement(Element element)
        {
            return (Element)element.Clone(false);
        }

        /// <summary>
        /// Performs the InBody state with foster parenting.
        /// </summary>
        /// <param name="token">The given token.</param>
        void InBodyWithFoster(HtmlToken token)
        {
            _foster = true;
            InBody(token);
            _foster = false;
        }

        /// <summary>
        /// Act as if an anything else tag has been found in the InBody state.
        /// </summary>
        /// <param name="tag">The actual tag found.</param>
        void InBodyEndTagAnythingElse(HtmlTagToken tag)
        {
            var index = _openElements.Count - 1;
            var node = CurrentNode;

            while (node != null)
            {
                if (node.LocalName.Is(tag.Name))
                {
                    GenerateImpliedEndTagsExceptFor(tag.Name);

                    if (!node.LocalName.Is(tag.Name))
                    {
                        RaiseErrorOccurred(HtmlParseError.TagClosedWrong, tag);
                    }

                    CloseNodesFrom(index);
                    break;
                }
                else if (node.Flags.HasFlag(NodeFlags.Special))
                {
                    RaiseErrorOccurred(HtmlParseError.TagClosedWrong, tag);
                    break;
                }

                node = _openElements[--index];
            }
        }

        /// <summary>
        /// Act as if an body end tag has been found in the InBody state.
        /// </summary>
        /// <param name="token">The actual tag token.</param>
        /// <returns>True if the token was not ignored, otherwise false.</returns>
        Boolean InBodyEndTagBody(HtmlToken token)
        {
            if (IsInScope(TagNames.Body))
            {
                CheckBodyOnClosing(token);
                _currentMode = HtmlTreeMode.AfterBody;
                return true;
            }
            else
            {
                RaiseErrorOccurred(HtmlParseError.BodyNotInScope, token);
                return false;
            }
        }

        /// <summary>
        /// Act as if an br start tag has been found in the InBody state.
        /// </summary>
        /// <param name="tag">The actual tag found.</param>
        void InBodyStartTagBreakrow(HtmlTagToken tag)
        {
            ReconstructFormatting();
            AddElement(tag, acknowledgeSelfClosing: true);
            CloseCurrentNode();
            _frameset = false;
        }

        /// <summary>
        /// Act as if an p end tag has been found in the InBody state.
        /// </summary>
        /// <param name="token">The actual tag token.</param>
        /// <returns>True if the token was found, otherwise false.</returns>
        Boolean InBodyEndTagParagraph(HtmlToken token)
        {
            if (IsInButtonScope())
            {
                GenerateImpliedEndTagsExceptFor(TagNames.P);

                if (!CurrentNode.LocalName.Is(TagNames.P))
                {
                    RaiseErrorOccurred(HtmlParseError.TagDoesNotMatchCurrentNode, token);
                }

                ClearStackBackTo(TagNames.P);
                CloseCurrentNode();
                return true;
            }
            else
            {
                RaiseErrorOccurred(HtmlParseError.ParagraphNotInScope, token);
                InBody(HtmlTagToken.Open(TagNames.P));
                InBodyEndTagParagraph(token);
                return false;
            }
        }

        /// <summary>
        /// Act as if an table end tag has been found in the InTable state.
        /// </summary>
        /// <param name="token">The actual tag token.</param>
        /// <returns>True if the token was not ignored, otherwise false.</returns>
        Boolean InTableEndTagTable(HtmlToken token)
        {
            if (IsInTableScope(TagNames.Table))
            {
                ClearStackBackTo(TagNames.Table);
                CloseCurrentNode();
                Reset();
                return true;
            }
            else
            {
                RaiseErrorOccurred(HtmlParseError.TableNotInScope, token);
                return false;
            }
        }

        /// <summary>
        /// Act as if an tr end tag has been found in the InRow state.
        /// </summary>
        /// <param name="token">The actual tag token.</param>
        /// <returns>True if the token was not ignored, otherwise false.</returns>
        Boolean InRowEndTagTablerow(HtmlToken token)
        {
            if (IsInTableScope(TagNames.Tr))
            {
                ClearStackBackTo(TagNames.Tr);
                CloseCurrentNode();
                _currentMode = HtmlTreeMode.InTableBody;
                return true;
            }
            else
            {
                RaiseErrorOccurred(HtmlParseError.TableRowNotInScope, token);
                return false;
            }
        }

        /// <summary>
        /// Act as if an select end tag has been found in the InSelect state.
        /// </summary>
        /// <returns>True if the token was not ignored, otherwise false.</returns>
        void InSelectEndTagSelect()
        {
            ClearStackBackTo(TagNames.Select);
            CloseCurrentNode();
            Reset();
        }

        /// <summary>
        /// Act as if an caption end tag has been found in the InCaption state.
        /// </summary>
        /// <param name="token">The actual tag token.</param>
        /// <returns>True if the token was not ignored, otherwise false.</returns>
        Boolean InCaptionEndTagCaption(HtmlToken token)
        {
            if (IsInTableScope(TagNames.Caption))
            {
                GenerateImpliedEndTags();

                if (!CurrentNode.LocalName.Is(TagNames.Caption))
                {
                    RaiseErrorOccurred(HtmlParseError.TagDoesNotMatchCurrentNode, token);
                }

                ClearStackBackTo(TagNames.Caption);
                CloseCurrentNode();
                _formattingElements.ClearFormatting();
                _currentMode = HtmlTreeMode.InTable;
                return true;
            }
            else
            {
                RaiseErrorOccurred(HtmlParseError.CaptionNotInScope, token);
                return false;
            }
        }

        /// <summary>
        /// Act as if an td or th end tag has been found in the InCell state.
        /// </summary>
        /// <param name="token">The actual tag token.</param>
        /// <returns>True if the token was not ignored, otherwise false.</returns>
        Boolean InCellEndTagCell(HtmlToken token)
        {
            if (IsInTableScope(TagNames.AllTableCells))
            {
                GenerateImpliedEndTags();

                if (!TagNames.AllTableCells.Contains(CurrentNode.LocalName))
                {
                    RaiseErrorOccurred(HtmlParseError.TagDoesNotMatchCurrentNode, token);
                }

                ClearStackBackTo(TagNames.AllTableCells);
                CloseCurrentNode();
                _formattingElements.ClearFormatting();
                _currentMode = HtmlTreeMode.InRow;
                return true;
            }
            else
            {
                RaiseErrorOccurred(HtmlParseError.TableCellNotInScope, token);
                return false;
            }
        }

        #endregion

        #region Foreign Content

        /// <summary>
        /// 8.2.5.5 The rules for parsing tokens in foreign content
        /// </summary>
        /// <param name="token">The token to examine.</param>
        void Foreign(HtmlToken token)
        {
            switch (token.Type)
            {
                case HtmlTokenType.Character:
                {
                    AddCharacters(token.Data.Replace(Symbols.Null, Symbols.Replacement));
                    _frameset = !token.HasContent && _frameset;
                    return;
                }
                case HtmlTokenType.StartTag:
                {
                    var tagName = token.Name;
                    var tag = token.AsTag();

                    if (tagName.Is(TagNames.Font))
                    {
                        for (var i = 0; i != tag.Attributes.Count; i++)
                        {
                            if (tag.Attributes[i].Key.IsOneOf(AttributeNames.Color, AttributeNames.Face, AttributeNames.Size))
                            {
                                ForeignNormalTag(tag);
                                return;
                            }
                        }

                        ForeignSpecialTag(tag);
                    }
                    else if (TagNames.AllForeignExceptions.Contains(tagName))
                    {
                        ForeignNormalTag(tag);
                    }
                    else
                    {
                        ForeignSpecialTag(tag);
                    }

                    return;
                }
                case HtmlTokenType.EndTag:
                {
                    var tagName = token.Name;
                    var node = CurrentNode;
                    var script = node as HtmlScriptElement;

                    if (script != null)
                    {
                        HandleScript(script);
                        return;
                    }

                    if (!node.LocalName.Is(tagName))
                    {
                        RaiseErrorOccurred(HtmlParseError.TagClosingMismatch, token);
                    }

                    for (var i = _openElements.Count - 1; i > 0; i--)
                    {
                        if (node.LocalName.Isi(tagName))
                        {
                            CloseNodesFrom(i);
                            break;
                        }

                        node = _openElements[i - 1];

                        if (node.Flags.HasFlag(NodeFlags.HtmlMember))
                        {
                            Home(token);
                            break;
                        }
                    }

                    return;
                }
                case HtmlTokenType.Comment:
                {
                    CurrentNode.AddComment(token);
                    return;
                }
                case HtmlTokenType.Doctype:
                {
                    RaiseErrorOccurred(HtmlParseError.DoctypeTagInappropriate, token);
                    return;
                }
            }
        }

        /// <summary>
        /// Processes a special start tag token.
        /// </summary>
        /// <param name="tag">The tag token to process.</param>
        void ForeignSpecialTag(HtmlTagToken tag)
        {
            var node = CreateForeignElementFrom(tag);

            if (node != null)
            {
                var selfClosing = tag.IsSelfClosing;
                CurrentNode.AddNode(node);

                if (selfClosing)
                {
                    node.SetupElement();
                }

                if (!selfClosing)
                {
                    _openElements.Add(node);
                    _tokenizer.IsAcceptingCharacterData = true;
                }
                else if (tag.Name.Is(TagNames.Script))
                {
                    Foreign(HtmlTagToken.Close(TagNames.Script));
                }
            }
        }

        /// <summary>
        /// Creates a foreign element from the given html tag.
        /// </summary>
        /// <param name="tag">The tag of the foreign element.</param>
        /// <returns>The element or NULL if it is no MathML or SVG element.</returns>
        Element CreateForeignElementFrom(HtmlTagToken tag)
        {
            if (AdjustedCurrentNode.Flags.HasFlag(NodeFlags.MathMember))
            {
                var tagName = tag.Name;
                var node = _mathFactory.Create(_document, tagName);
                return node.Setup(tag);
            }
            else if (AdjustedCurrentNode.Flags.HasFlag(NodeFlags.SvgMember))
            {
                var tagName = tag.Name.SanatizeSvgTagName();
                var node = _svgFactory.Create(_document, tagName);
                return node.Setup(tag);
            }

            return null;
        }

        /// <summary>
        /// Processes a normal start tag token.
        /// </summary>
        /// <param name="tag">The token to process.</param>
        void ForeignNormalTag(HtmlTagToken tag)
        {
            RaiseErrorOccurred(HtmlParseError.TagCannotStartHere, tag);

            if (!IsFragmentCase)
            {
                const NodeFlags Annotated = NodeFlags.HtmlTip | NodeFlags.MathTip | NodeFlags.HtmlMember;
                var node = CurrentNode;

                do
                {
                    if (node.LocalName.Is(TagNames.AnnotationXml))
                    {
                        var value = node.GetAttribute(null, AttributeNames.Encoding);

                        if (value.Isi(MimeTypeNames.Html) || value.Isi(MimeTypeNames.ApplicationXHtml))
                        {
                            AddElement(tag);
                            return;
                        }
                    }

                    CloseCurrentNode();
                    node = CurrentNode;
                }
                while ((node.Flags & Annotated) == NodeFlags.None);

                Consume(tag);
            }
            else
            {
                ForeignSpecialTag(tag);
            }
        }

        #endregion

        #region Scope

        /// <summary>
        /// Determines if the given tag name is in the global scope.
        /// </summary>
        /// <param name="tagName">The tag name to check.</param>
        /// <returns>True if it is in scope, otherwise false.</returns>
        Boolean IsInScope(String tagName)
        {
            for (int i = _openElements.Count - 1; i >= 0; i--)
            {
                var node = _openElements[i];

                if (node.LocalName.Is(tagName))
                    return true;
                else if (node.Flags.HasFlag(NodeFlags.Scoped))
                    return false;
            }

            return false;
        }

        /// <summary>
        /// Determines if the given type is in the global scope.
        /// </summary>
        /// <returns>True if it is in scope, otherwise false.</returns>
        Boolean IsInScope(HashSet<String> tags)
        {
            for (int i = _openElements.Count - 1; i >= 0; i--)
            {
                var node = _openElements[i];

                if (tags.Contains(node.LocalName))
                    return true;
                else if (node.Flags.HasFlag(NodeFlags.Scoped))
                    return false;
            }

            return false;
        }

        /// <summary>
        /// Determines if the given tag name is in the list scope.
        /// </summary>
        /// <returns>True if it is in scope, otherwise false.</returns>
        Boolean IsInListItemScope()
        {
            for (int i = _openElements.Count - 1; i >= 0; i--)
            {
                var node = _openElements[i];

                if (node.LocalName.Is(TagNames.Li))
                    return true;
                else if (node.Flags.HasFlag(NodeFlags.HtmlListScoped))
                    return false;
            }

            return false;
        }

        /// <summary>
        /// Determines if a paragraph is in the button scope.
        /// </summary>
        /// <returns>True if it is in scope, otherwise false.</returns>
        Boolean IsInButtonScope()
        {
            for (int i = _openElements.Count - 1; i >= 0; i--)
            {
                var node = _openElements[i];

                if (node.LocalName.Is(TagNames.P))
                    return true;
                else if (node.Flags.HasFlag(NodeFlags.Scoped) || node.LocalName.Is(TagNames.Button))
                    return false;
            }

            return false;
        }

        /// <summary>
        /// Determines if the given type is in the table scope.
        /// </summary>
        /// <returns>True if it is in scope, otherwise false.</returns>
        Boolean IsInTableScope(HashSet<String> tags)
        {
            for (int i = _openElements.Count - 1; i >= 0; i--)
            {
                var node = _openElements[i];

                if (tags.Contains(node.LocalName))
                    return true;
                else if (node.Flags.HasFlag(NodeFlags.HtmlTableScoped))
                    return false;
            }

            return false;
        }

        /// <summary>
        /// Determines if the given tag name is in the table scope.
        /// </summary>
        /// <param name="tagName">The tag name to check.</param>
        /// <returns>True if it is in scope, otherwise false.</returns>
        Boolean IsInTableScope(String tagName)
        {
            for (int i = _openElements.Count - 1; i >= 0; i--)
            {
                var node = _openElements[i];

                if (node.LocalName.Is(tagName))
                    return true;
                else if (node.Flags.HasFlag(NodeFlags.HtmlTableScoped))
                    return false;
            }

            return false;
        }

        /// <summary>
        /// Determines if the given tag name is in the select scope.
        /// </summary>
        /// <param name="tagName">The tag name to check.</param>
        /// <returns>True if it is in scope, otherwise false.</returns>
        Boolean IsInSelectScope(String tagName)
        {
            for (int i = _openElements.Count - 1; i >= 0; i--)
            {
                var node = _openElements[i];

                if (node.LocalName.Is(tagName))
                    return true;
                else if (!node.Flags.HasFlag(NodeFlags.HtmlSelectScoped))
                    return false;
            }

            return false;
        }

        #endregion

        #region Helpers

        /// <summary>
        /// Runs a script given by the current node.
        /// </summary>
        void HandleScript(HtmlScriptElement script)
        {
            //Disable scripting for HTML fragments (security reasons)
            if (script != null && !IsFragmentCase)
            {
                _document.PerformMicrotaskCheckpoint();
                _document.ProvideStableState();
                CloseCurrentNode();
                _currentMode = _previousMode;

                if (script.Prepare(_document))
                {
                    _waiting = RunScript(script);
                }
            }
        }

        /// <summary>
        /// Runs the current script element, if there is one.
        /// </summary>
        /// <returns>The task waiting for the document to be ready.</returns>
        async Task RunScript(HtmlScriptElement script)
        {
            await _document.WaitForReadyAsync().ConfigureAwait(false);
            await script.RunAsync(CancellationToken.None).ConfigureAwait(false);
        }

        /// <summary>
        /// If there is a node in the stack of open elements that is not either
        /// a dd element, a dt element, an li element, a p element, a tbody
        /// element, a td element, a tfoot element, a th element, a thead
        /// element, a tr element, the body element, or the html element, then
        /// this is a parse error.
        /// </summary>
        void CheckBodyOnClosing(HtmlToken token)
        {
            for (var i = 0; i < _openElements.Count; i++)
            {
                if (!_openElements[i].Flags.HasFlag(NodeFlags.ImplicitelyClosed))
                {
                    RaiseErrorOccurred(HtmlParseError.BodyClosedWrong, token);
                    break;
                }
            }
        }

        /// <summary>
        /// Checks if a tag with the given name is currently open.
        /// </summary>
        /// <param name="tagName">The name of the tag to check for.</param>
        /// <returns>True if such a tag is open, otherwise false.</returns>
        Boolean TagCurrentlyOpen(String tagName)
        {
            for (var i = 0; i < _openElements.Count; i++)
            {
                if (_openElements[i].LocalName.Is(tagName))
                {
                    return true;
                }
            }

            return false;
        }

        /// <summary>
        /// Gets the next token and removes the starting newline, if it has one.
        /// </summary>
        void PreventNewLine()
        {
            var temp = _tokenizer.Get();

            if (temp.Type == HtmlTokenType.Character)
            {
                temp.RemoveNewLine();
            }

            Home(temp);
        }

        /// <summary>
        /// 8.2.6 The end.
        /// </summary>
        void End()
        {
            while (_openElements.Count != 0)
            {
                CloseCurrentNode();
            }

            if (_document.IsLoading)
            {
                _waiting = _document.FinishLoadingAsync();
            }
        }

        #endregion

        #region Appending Nodes

        /// <summary>
        /// Adds the root element (html) to the document.
        /// </summary>
        /// <param name="tag">The token which started this process.</param>
        void AddRoot(HtmlTagToken tag)
        {
            var element = new HtmlHtmlElement(_document);
            _document.AddNode(element);
            SetupElement(element, tag, false);
            _openElements.Add(element);
            _tokenizer.IsAcceptingCharacterData = false;
            _document.ApplyManifest();
        }

        void CloseNode(Element element)
        {
            element.SetupElement();
            _openElements.Remove(element);
        }

        void CloseNodesFrom(Int32 index)
        {
            for (var i = _openElements.Count - 1; i > index; i--)
            {
                _openElements[i].SetupElement();
                _openElements.RemoveAt(i);
            }

            CloseCurrentNode();
        }

        /// <summary>
        /// Pops the last node from the stack of open nodes.
        /// </summary>
        void CloseCurrentNode()
        {
            if (_openElements.Count > 0)
            {
                var index = _openElements.Count - 1;
                _openElements[index].SetupElement();
                _openElements.RemoveAt(index);
                var node = AdjustedCurrentNode;
                _tokenizer.IsAcceptingCharacterData = node != null && !node.Flags.HasFlag(NodeFlags.HtmlMember);
            }
        }

        /// <summary>
        /// Modifies the node by appending all attributes and
        /// acknowledging the self-closing flag if set.
        /// </summary>
        /// <param name="element">The node which will be added to the list.</param>
        /// <param name="tag">The associated tag token.</param>
        /// <param name="acknowledgeSelfClosing">Should the self-closing be acknowledged?</param>
        void SetupElement(Element element, HtmlTagToken tag, Boolean acknowledgeSelfClosing)
        {
            if (tag.IsSelfClosing && !acknowledgeSelfClosing)
            {
                RaiseErrorOccurred(HtmlParseError.TagCannotBeSelfClosed, tag);
            }

            element.SetAttributes(tag.Attributes);
        }

        /// <summary>
        /// Appends a node to the current node and
        /// modifies the node by appending all attributes and
        /// acknowledging the self-closing flag if set.
        /// </summary>
        /// <param name="tag">The associated tag token.</param>
        /// <param name="acknowledgeSelfClosing">Should the self-closing be acknowledged?</param>
        Element AddElement(HtmlTagToken tag, Boolean acknowledgeSelfClosing = false)
        {
            var element = _htmlFactory.Create(_document, tag.Name);
            SetupElement(element, tag, acknowledgeSelfClosing);
            AddElement(element);
            return element;
        }

        /// <summary>
        /// Appends a node to the current node and
        /// modifies the node by appending all attributes and
        /// acknowledging the self-closing flag if set.
        /// </summary>
        /// <param name="element">The node which will be added to the list.</param>
        /// <param name="tag">The associated tag token.</param>
        /// <param name="acknowledgeSelfClosing">Should the self-closing be acknowledged?</param>
        void AddElement(Element element, HtmlTagToken tag, Boolean acknowledgeSelfClosing = false)
        {
            SetupElement(element, tag, acknowledgeSelfClosing);
            AddElement(element);
        }

        /// <summary>
        /// Appends a configured node to the current node.
        /// </summary>
        /// <param name="element">The node which will be added to the list.</param>
        void AddElement(Element element)
        {
            var node = CurrentNode;

            if (_foster && TagNames.AllTableMajor.Contains(node.LocalName))
            {
                AddElementWithFoster(element);
            }
            else
            {
                node.AddNode(element);
            }

            _openElements.Add(element);
            _tokenizer.IsAcceptingCharacterData = !element.Flags.HasFlag(NodeFlags.HtmlMember);
        }

        /// <summary>
        /// Appends a node to the appropriate foster parent.
        /// http://www.w3.org/html/wg/drafts/html/master/syntax.html#foster-parent
        /// </summary>
        /// <param name="element">The node which will be added to the list.</param>
        void AddElementWithFoster(Element element)
        {
            var table = false;
            var index = _openElements.Count;

            while (--index != 0)
            {
                if (_openElements[index].LocalName.Is(TagNames.Template))
                {
                    _openElements[index].AddNode(element);
                    return;
                }
                else if (_openElements[index].LocalName.Is(TagNames.Table))
                {
                    table = true;
                    break;
                }
            }

            var foster = _openElements[index].Parent ?? _openElements[index + 1];

            if (table && _openElements[index].Parent != null)
            {
                for (var i = 0; i < foster.ChildNodes.Length; i++)
			    {
                    if (foster.ChildNodes[i] == _openElements[index])
                    {
                        foster.InsertNode(i, element);
                        break;
                    }
			    }
            }
            else
            {
                foster.AddNode(element);
            }
        }

        /// <summary>
        /// Inserts the given characters into the current node.
        /// </summary>
        /// <param name="text">The characters to insert.</param>
        void AddCharacters(String text)
        {
            if (!String.IsNullOrEmpty(text))
            {
                var node = CurrentNode;

                if (_foster && TagNames.AllTableMajor.Contains(node.LocalName))
                {
                    AddCharactersWithFoster(text);
                }
                else
                {
                    node.AppendText(text);
                }
            }
        }

        /// <summary>
        /// Inserts the given character into the foster parent.
        /// </summary>
        /// <param name="text">The character to insert.</param>
        void AddCharactersWithFoster(String text)
        {
            var table = false;
            var index = _openElements.Count;

            while (--index != 0)
            {
                if (_openElements[index].LocalName.Is(TagNames.Template))
                {
                    _openElements[index].AppendText(text);
                    return;
                }
                else if (_openElements[index].LocalName.Is(TagNames.Table))
                {
                    table = true;
                    break;
                }
            }

            var foster = _openElements[index].Parent ?? _openElements[index + 1];

            if (table && _openElements[index].Parent != null)
            {
                for (var i = 0; i < foster.ChildNodes.Length; i++)
                {
                    if (foster.ChildNodes[i] == _openElements[index])
                    {
                        foster.InsertText(i, text);
                        break;
                    }
                }
            }
            else
            {
                foster.AppendText(text);
            }
        }

        #endregion

        #region Closing Nodes

        /// <summary>
        /// Clears the stack of open elements back to the given element name.
        /// </summary>
        /// <param name="tagName">The tag that will be the CurrentNode.</param>
        void ClearStackBackTo(String tagName)
        {
            var node = CurrentNode;

            while (!node.LocalName.IsOneOf(tagName, TagNames.Html, TagNames.Template))
            {
                CloseCurrentNode();
                node = CurrentNode;
            }
        }

        /// <summary>
        /// Clears the stack of open elements back to any heading element.
        /// </summary>
        void ClearStackBackTo(HashSet<String> tags)
        {
            var node = CurrentNode;

            while (!tags.Contains(node.LocalName) && !node.LocalName.IsOneOf(TagNames.Html, TagNames.Template))
            {
                CloseCurrentNode();
                node = CurrentNode;
            }
        }

        /// <summary>
        /// Generates the implied end tags for the dd, dt, li, option, optgroup, p, rp, rt elements except for
        /// the tag given.
        /// </summary>
        /// <param name="tagName">The tag that will be excluded.</param>
        void GenerateImpliedEndTagsExceptFor(String tagName)
        {
            var node = CurrentNode;

            while (node.Flags.HasFlag(NodeFlags.ImpliedEnd) && !node.LocalName.Is(tagName))
            {
                CloseCurrentNode();
                node = CurrentNode;
            }
        }

        /// <summary>
        /// Generates the implied end tags for the dd, dt, li, option, optgroup, p, rp, rt elements.
        /// </summary>
        void GenerateImpliedEndTags()
        {
            while (CurrentNode.Flags.HasFlag(NodeFlags.ImpliedEnd))
            {
                CloseCurrentNode();
            }
        }

        #endregion

        #region Formatting

        /// <summary>
        /// Reconstruct the list of active formatting elements, if any.
        /// </summary>
        void ReconstructFormatting()
        {
            if (_formattingElements.Count == 0)
                return;

            var index = _formattingElements.Count - 1;
            var entry = _formattingElements[index];

            if (entry == null || _openElements.Contains(entry))
                return;

            while (index > 0)
            {
                entry = _formattingElements[--index];

                if (entry == null || _openElements.Contains(entry))
                {
                    index++;
                    break;
                }
            }

            for (; index < _formattingElements.Count; index++)
            {
                var element = CopyElement(_formattingElements[index]);
                AddElement(element);
                _formattingElements[index] = element;
            }
        }

        #endregion

        #region Handlers

        void RaiseErrorOccurred(HtmlParseError code, HtmlToken token)
        {
            _tokenizer.RaiseErrorOccurred(code, token.Position);
        }

        #endregion
    }
}<|MERGE_RESOLUTION|>--- conflicted
+++ resolved
@@ -69,14 +69,9 @@
         /// </param>
         internal HtmlDomBuilder(HtmlDocument document)
         {
-<<<<<<< HEAD
-            var resolver = document.Options.GetService<IEntityService>() ?? HtmlEntityService.Resolver;
-            _tokenizer = new HtmlTokenizer(document.Source, resolver);
-=======
             var options = document.Options;
             var resolver = options.GetService<IEntityService>() ?? HtmlEntityService.Resolver;
-            _tokenizer = new HtmlTokenizer(document.Source, options.Events, resolver);
->>>>>>> 1cfb707f
+            _tokenizer = new HtmlTokenizer(document.Source, resolver);
             _document = document;
             _openElements = new List<Element>();
             _templateModes = new Stack<HtmlTreeMode>();
