--- conflicted
+++ resolved
@@ -111,16 +111,6 @@
             var document = CreateDocument(source);
             var parser = new HtmlDomBuilder(document);
 
-<<<<<<< HEAD
-            if (context == null)
-            {
-                return parser.Parse(_options).ChildNodes;
-            }
-
-            var element = context as Element ?? 
-                Factory.HtmlElements.Create(document, context.LocalName, context.Prefix);
-            return parser.ParseFragment(_options, element).DocumentElement.ChildNodes;
-=======
             if (context != null)
             {
                 var element = context as Element ??
@@ -129,7 +119,6 @@
             }
 
             return parser.Parse(_options).ChildNodes;
->>>>>>> 1cfb707f
         }
 
         /// <summary>
