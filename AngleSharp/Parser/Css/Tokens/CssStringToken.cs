--- conflicted
+++ resolved
@@ -12,11 +12,7 @@
         #region Fields
 
         readonly Boolean _bad;
-<<<<<<< HEAD
         readonly Char _quote;
-=======
-        Color _color;
->>>>>>> 6090d9b4
 
         #endregion
 
@@ -36,24 +32,9 @@
             _quote = quote;
         }
 
-        public static CssStringToken FromColor(String data, TextPosition position)
-        {
-            var value = default(Color);
-            var bad = !Color.TryFromHex(data, out value);
-            return new CssStringToken(CssTokenType.Color, data, bad, position) { _color = value };
-        }
-
         #endregion
 
         #region Properties
-
-        /// <summary>
-        /// Gets the string value, if any.
-        /// </summary>
-        public Color Color
-        {
-            get { return _color; }
-        }
 
         /// <summary>
         /// Gets if the data is bad.
