--- conflicted
+++ resolved
@@ -63,11 +63,7 @@
         /// <returns>The created feature.</returns>
         public MediaFeature Create(String name)
         {
-<<<<<<< HEAD
-            var creator = default(Func<MediaFeature>);
-=======
             var creator = default(Creator);
->>>>>>> 6090d9b4
 
             if (creators.TryGetValue(name, out creator))
             {
