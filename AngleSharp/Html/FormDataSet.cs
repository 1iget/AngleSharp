﻿namespace AngleSharp.Html
{
    using AngleSharp.Dom.Io;
    using AngleSharp.Extensions;
    using AngleSharp.Network;
    using System;
    using System.Collections;
    using System.Collections.Generic;
    using System.IO;
    using System.Linq;
    using System.Text;

    /// <summary>
    /// Bundles information stored in HTML forms.
    /// </summary>
    sealed class FormDataSet : IEnumerable<String>
    {
        #region Fields

        readonly List<FormDataSetEntry> _entries;
        String _boundary;

        static readonly String[] NewLines = new[] { "\r\n", "\r", "\n" };

        #endregion

        #region ctor

        public FormDataSet()
        {
            _boundary = Guid.NewGuid().ToString();
            _entries = new List<FormDataSetEntry>();
        }

        #endregion

        #region Properties

        /// <summary>
        /// Gets the chosen boundary.
        /// </summary>
        public String Boundary
        {
            get { return _boundary; }
        }

        #endregion

        #region Methods

        /// <summary>
        /// Applies the multipart/form-data algorithm.
        /// http://www.w3.org/html/wg/drafts/html/master/forms.html#multipart/form-data-encoding-algorithm
        /// </summary>
        /// <param name="encoding">(Optional) Explicit encoding.</param>
        /// <returns>A stream containing the body.</returns>
        public Stream AsMultipart(Encoding encoding = null)
        {
            return Build(encoding, stream =>
            {
                var enc = stream.Encoding;
                var entryWriters = _entries.Select(m => m.AsMultipart(enc)).
                                            Where(m => m != null);

                foreach (var entryWriter in entryWriters)
                {
                    stream.Write("--");
                    stream.WriteLine(_boundary);
                    entryWriter(stream);
                }

                stream.Write("--");
                stream.Write(_boundary);
                stream.Write("--");
            });
        }

        /// <summary>
        /// Applies the urlencoded algorithm.
        /// http://www.w3.org/html/wg/drafts/html/master/forms.html#application/x-www-form-urlencoded-encoding-algorithm
        /// </summary>
        /// <param name="encoding">(Optional) Explicit encoding.</param>
        /// <returns>A stream containing the body.</returns>
        public Stream AsUrlEncoded(Encoding encoding = null)
        {
            return Build(encoding, stream =>
            {
                var offset = 0;
                var enc = stream.Encoding;

                if (offset < _entries.Count && 
                    _entries[offset].HasName &&
                    _entries[offset].Name.Equals(Tags.IsIndex) &&
                    _entries[offset].Type.Equals(InputTypeNames.Text, StringComparison.OrdinalIgnoreCase))
                {
                    stream.Write(((TextDataSetEntry)_entries[offset]).Value);
                    offset++;
                }

                var list = _entries.Skip(offset).
                                    Select(m => m.AsUrlEncoded(enc)).
                                    Where(m => m != null).
                                    ToArray();

                for (int i = 0; i < list.Length; i++)
                {
                    if (i > 0)
                        stream.Write('&');

                    stream.Write(list[i].Item1);
                    stream.Write('=');
                    stream.Write(list[i].Item2);
                }
            });
        }

        /// <summary>
        /// Applies the plain encoding algorithm.
        /// http://www.w3.org/html/wg/drafts/html/master/forms.html#text/plain-encoding-algorithm
        /// </summary>
        /// <param name="encoding">(Optional) Explicit encoding.</param>
        /// <returns>A stream containing the body.</returns>
        public Stream AsPlaintext(Encoding encoding = null)
        {
            return Build(encoding, stream =>
            {
                var list = _entries.Select(m => m.AsPlaintext()).
                                    Where(m => m != null).
                                    ToArray();

                for (int i = 0; i < list.Length; i++)
                {
                    if (i > 0)
                        stream.Write("\r\n");

                    stream.Write(list[i].Item1);
                    stream.Write('=');
                    stream.Write(list[i].Item2);
                }
            });
        }

        public void Append(String name, String value, String type)
        {
            if (String.Compare(type, Tags.Textarea, StringComparison.OrdinalIgnoreCase) == 0)
            {
                name = Normalize(name);
                value = Normalize(value);
            }

            _entries.Add(new TextDataSetEntry(name, value, type));
        }

        public void Append(String name, IFile value, String type)
        {
            if (String.Compare(type, InputTypeNames.File, StringComparison.OrdinalIgnoreCase) == 0)
            {
                name = Normalize(name);
            }

            _entries.Add(new FileDataSetEntry(name, value, type));
        }

        #endregion

        #region Helpers

        /// <summary>
        /// Builds the specific request body / url.
        /// </summary>
        /// <param name="encoding">The encoding to use.</param>
        /// <param name="process">The action to generate the content.</param>
        /// <returns>The constructed stream.</returns>
        Stream Build(Encoding encoding, Action<StreamWriter> process)
        {
            encoding = encoding ?? TextEncoding.Utf8;
            var ms = new MemoryStream();
            CheckBoundaries(encoding);
            ReplaceCharset(encoding);
            var tw = new StreamWriter(ms, encoding);
            process(tw);
            tw.Flush();
            ms.Position = 0;
            return ms;
        }

        /// <summary>
        /// Replaces a charset field (if any) that is hidden with the given
        /// character encoding.
        /// </summary>
        /// <param name="encoding">The encoding to use.</param>
        void ReplaceCharset(Encoding encoding)
        {
            for (int i = 0; i < _entries.Count; i++ )
            {
                var entry = _entries[i];

                if (!String.IsNullOrEmpty(entry.Name) && entry.Name.Equals("_charset_") && 
                    entry.Type.Equals(InputTypeNames.Hidden, StringComparison.OrdinalIgnoreCase))
                {
                    _entries[i] = new TextDataSetEntry(entry.Name, encoding.WebName, entry.Type);
                }
            }
        }

        /// <summary>
        /// Checks the entries for boundary collisions. If a collision is
        /// detected, then a new boundary string is generated. This algorithm
        /// will produce a boundary string that satisfies all requirements.
        /// </summary>
        /// <param name="encoding">The encoding to use.</param>
        void CheckBoundaries(Encoding encoding)
        {
            var found = false;

            do
            {
                for (int i = 0; i < _entries.Count; i++)
                {
                    if (found = _entries[i].Contains(_boundary, encoding))
                    {
                        _boundary = Guid.NewGuid().ToString();
                        break;
                    }
                }
            } while (found);
        }

        /// <summary>
        /// Replaces every occurrence of a "CR" (U+000D) character not followed
        /// by a "LF" (U+000A) character, and every occurrence of a "LF"
        /// (U+000A) character not preceded by a "CR" (U+000D) character, by a
        /// two-character string consisting of a U+000D CARRIAGE RETURN "CRLF"
        /// (U+000A) character pair.
        /// </summary>
        /// <param name="value">The value to normalize.</param>
        /// <returns>The normalized string.</returns>
        static String Normalize(String value)
        {
            if (!String.IsNullOrEmpty(value))
            {
                var lines = value.Split(NewLines, StringSplitOptions.None);
                return String.Join("\r\n", lines);
            }

            return value;
        }

        #endregion

        #region Entry Class

        /// <summary>
        /// Encapsulates the data contained in an entry.
        /// </summary>
        abstract class FormDataSetEntry
        {
            readonly String _name;
            readonly String _type;

            public FormDataSetEntry(String name, String type)
            {
                _name = name;
                _type = type;
            }

            /// <summary>
            /// Gets if the name has been given.
            /// </summary>
            public Boolean HasName
            {
                get { return _name != null; }
            }

            /// <summary>
            /// Gets the entry's name.
            /// </summary>
            public String Name
            {
                get { return _name ?? String.Empty; }
            }

            /// <summary>
            /// Gets the entry's type.
            /// </summary>
            public String Type
            {
                get { return _type ?? InputTypeNames.Text; }
            }

            public abstract Action<StreamWriter> AsMultipart(Encoding encoding);

            public abstract Tuple<String, String> AsPlaintext();

            public abstract Tuple<String, String> AsUrlEncoded(Encoding encoding);

            public abstract Boolean Contains(String boundary, Encoding encoding);
        }

        sealed class TextDataSetEntry : FormDataSetEntry
        {
            readonly String _value;

            public TextDataSetEntry(String name, String value, String type)
                : base(name, type)
            {
                _value = value;
            }

            /// <summary>
            /// Gets if the value has been given.
            /// </summary>
            public Boolean HasValue
            {
                get { return _value != null; }
            }

            /// <summary>
            /// Gets the entry's value.
            /// </summary>
            public String Value
            {
                get { return _value; }
            }

            public override Boolean Contains(String boundary, Encoding encoding)
            {
                if (_value == null)
                    return false;

                return _value.Contains(boundary);
            }

            public override Action<StreamWriter> AsMultipart(Encoding encoding)
            {
                if (HasName && HasValue)
                {
                    return stream =>
                    {
                        stream.WriteLine(String.Concat("Content-Disposition: form-data; name=\"",
                            Name.HtmlEncode(encoding), "\""));
                        stream.WriteLine();
                        stream.WriteLine(_value.HtmlEncode(encoding));
                    };
                }

                return null;
            }

            public override Tuple<String, String> AsPlaintext()
            {
                if (HasName && HasValue)
                    return Tuple.Create(Name, _value);

                return null;
            }

            public override Tuple<String, String> AsUrlEncoded(Encoding encoding)
            {
<<<<<<< HEAD
                if (HasValue)
                {
                    stream.Write(stream.Encoding.GetBytes(Name).UrlEncode());
                    stream.Write('=');
                    stream.Write(stream.Encoding.GetBytes(_value).UrlEncode());
                }
=======
                if (HasName && HasValue)
                    return Tuple.Create(Name.UrlEncode(encoding), _value.UrlEncode(encoding));

                return null;
>>>>>>> 840f4186
            }
        }

        sealed class FileDataSetEntry : FormDataSetEntry
        {
            readonly IFile _value;

            public FileDataSetEntry(String name, IFile value, String type)
                : base(name, type)
            {
                _value = value;
            }

            /// <summary>
            /// Gets if the value has been given.
            /// </summary>
            public Boolean HasValue
            {
                get { return _value != null && _value.Name != null; }
            }

            /// <summary>
            /// Gets if the value has a body and type.
            /// </summary>
            public Boolean HasValueBody
            {
                get { return _value != null && _value.Body != null && _value.Type != null; }
            }

            /// <summary>
            /// Gets the entry's value.
            /// </summary>
            public IFile Value
            {
                get { return _value; }
            }

            public String FileName
            {
                get { return _value != null ? _value.Name : String.Empty; }
            }

            public String ContentType
            {
                get { return _value != null ? _value.Type : MimeTypes.Binary; }
            }

            public override Boolean Contains(String boundary, Encoding encoding)
            {
                if (_value == null || _value.Body == null)
                    return false;
                
                //TODO boundary check required?
                return false;
            }

            public override Action<StreamWriter> AsMultipart(Encoding encoding)
            {
                if (HasName)
                {
                    return stream =>
                    {
                        var hasContent = HasValue && HasValueBody;

                        stream.WriteLine("Content-Disposition: form-data; name=\"{0}\"; filename=\"{1}\"",
                            Name.HtmlEncode(encoding), FileName.HtmlEncode(encoding));

                        stream.WriteLine("Content-Type: " + ContentType);
                        stream.WriteLine();

                        if (hasContent)
                        {
                            stream.Flush();
                            _value.Body.CopyTo(stream.BaseStream);
                        }

                        stream.WriteLine();
                    };
                }

                return null;
            }

            public override Tuple<String, String> AsPlaintext()
            {
                if (HasName && HasValue)
                    return Tuple.Create(Name, _value.Name);

                return null;
            }

            public override Tuple<String, String> AsUrlEncoded(Encoding encoding)
            {
<<<<<<< HEAD
                if (HasValue)
                {
                    stream.Write(stream.Encoding.GetBytes(Name).UrlEncode());
                    stream.Write('=');
                    stream.Write(stream.Encoding.GetBytes(_value.Name).UrlEncode());
                }
=======
                if (HasName && HasValue)
                    return Tuple.Create(Name.UrlEncode(encoding), _value.Name.UrlEncode(encoding));

                return null;
>>>>>>> 840f4186
            }
        }

        #endregion

        #region IEnumerable Implementation

        /// <summary>
        /// Gets an enumerator over all entry names.
        /// </summary>
        /// <returns>The enumerator.</returns>
        public IEnumerator<String> GetEnumerator()
        {
            return _entries.Select(m => m.Name).GetEnumerator();
        }

        IEnumerator IEnumerable.GetEnumerator()
        {
            return GetEnumerator();
        }

        #endregion
    }
}<|MERGE_RESOLUTION|>--- conflicted
+++ resolved
@@ -357,19 +357,14 @@
 
             public override Tuple<String, String> AsUrlEncoded(Encoding encoding)
             {
-<<<<<<< HEAD
-                if (HasValue)
-                {
-                    stream.Write(stream.Encoding.GetBytes(Name).UrlEncode());
-                    stream.Write('=');
-                    stream.Write(stream.Encoding.GetBytes(_value).UrlEncode());
-                }
-=======
                 if (HasName && HasValue)
-                    return Tuple.Create(Name.UrlEncode(encoding), _value.UrlEncode(encoding));
-
-                return null;
->>>>>>> 840f4186
+                {
+                    var name = encoding.GetBytes(Name);
+                    var value = encoding.GetBytes(_value);
+                    return Tuple.Create(name.UrlEncode(), value.UrlEncode());
+                }
+
+                return null;
             }
         }
 
@@ -463,19 +458,14 @@
 
             public override Tuple<String, String> AsUrlEncoded(Encoding encoding)
             {
-<<<<<<< HEAD
-                if (HasValue)
-                {
-                    stream.Write(stream.Encoding.GetBytes(Name).UrlEncode());
-                    stream.Write('=');
-                    stream.Write(stream.Encoding.GetBytes(_value.Name).UrlEncode());
-                }
-=======
                 if (HasName && HasValue)
-                    return Tuple.Create(Name.UrlEncode(encoding), _value.Name.UrlEncode(encoding));
-
-                return null;
->>>>>>> 840f4186
+                {
+                    var name = encoding.GetBytes(Name);
+                    var value = encoding.GetBytes(_value.Name);
+                    return Tuple.Create(name.UrlEncode(), value.UrlEncode());
+                }
+
+                return null;
             }
         }
 
