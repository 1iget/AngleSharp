--- conflicted
+++ resolved
@@ -86,16 +86,11 @@
 
         if (!skipDotNetCore)
         {
-<<<<<<< HEAD
-            Configuration = configuration
-        });
-=======
             DotNetCoreBuild("./src/AngleSharp/project.json", new DotNetCoreBuildSettings
             {
-                Configuration = "Release"
+                Configuration = configuration
             });
         }
->>>>>>> ce6c790b
     });
 
 Task("Run-Unit-Tests")
