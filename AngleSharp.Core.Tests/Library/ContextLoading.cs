﻿namespace AngleSharp.Core.Tests.Library
{
    using AngleSharp.Core.Tests.Mocks;
    using AngleSharp.Dom.Html;
    using AngleSharp.Events;
    using AngleSharp.Extensions;
    using AngleSharp.Network;
    using AngleSharp.Services.Media;
    using NUnit.Framework;
    using System;
    using System.IO;
    using System.Linq;
    using System.Text;
    using System.Threading.Tasks;

    [TestFixture]
    public class ContextLoadingTests
    {
        [Test]
        public async Task ContextLoadEmptyDocumentWithoutUrl()
        {
            var document = await BrowsingContext.New().OpenNewAsync();
            Assert.IsNotNull(document);
            Assert.IsNotNull(document.DocumentElement);
            Assert.IsNotNull(document.Body);
            Assert.IsNotNull(document.Head);
            Assert.AreEqual("", document.DocumentUri);
            Assert.AreEqual(2, document.DocumentElement.ChildElementCount);
            Assert.AreEqual(0, document.Body.ChildElementCount);
            Assert.AreEqual(0, document.Head.ChildElementCount);
        }

        [Test]
        public async Task ContextLoadEmptyDocumentFromVirtualResponse()
        {
            var document = await BrowsingContext.New().OpenAsync(m => m.Address("http://anglesharp.github.io").Content("<h1>AngleSharp rocks</h1>"));
            Assert.IsNotNull(document);
            Assert.IsNotNull(document.DocumentElement);
            Assert.IsNotNull(document.Body);
            Assert.IsNotNull(document.Head);
            Assert.AreEqual("http://anglesharp.github.io/", document.DocumentUri);
            Assert.AreEqual(2, document.DocumentElement.ChildElementCount);
            Assert.AreEqual(1, document.Body.ChildElementCount);
            Assert.AreEqual(0, document.Head.ChildElementCount);
            Assert.AreEqual("AngleSharp rocks", document.QuerySelector("h1").TextContent);
        }

        [Test]
        public async Task ContextLoadEmptyDocumentWithUrl()
        {
            var document = await BrowsingContext.New().OpenNewAsync(url: "http://localhost:8081");
            Assert.IsNotNull(document);
            Assert.IsNotNull(document.DocumentElement);
            Assert.IsNotNull(document.Body);
            Assert.IsNotNull(document.Head);
            Assert.AreEqual("http://localhost:8081/", document.DocumentUri);
            Assert.AreEqual(2, document.DocumentElement.ChildElementCount);
            Assert.AreEqual(0, document.Body.ChildElementCount);
            Assert.AreEqual(0, document.Head.ChildElementCount);
        }

        [Test]
        public async Task ContextLoadFromUrl()
        {
            if (Helper.IsNetworkAvailable())
            {
                var title = "PostUrlencodeNormal";
                var address = "http://anglesharp.azurewebsites.net/PostUrlEncodeNormal";
                var config = new Configuration().WithDefaultLoader();
                var document = await BrowsingContext.New(config).OpenAsync(address);
                var h1 = document.QuerySelector("h1");

                Assert.IsNotNull(document);
                Assert.IsNotNull(document.DocumentElement);
                Assert.IsNotNull(document.Body);
                Assert.IsNotNull(document.Head);
                Assert.AreEqual(address, document.DocumentUri);
                Assert.AreEqual(title, document.Title);
                Assert.AreEqual(title, h1.TextContent);
            }
        }

        [Test]
        public async Task ContextFormSubmission()
        {
            if (Helper.IsNetworkAvailable())
            {
                var address = "http://anglesharp.azurewebsites.net/PostUrlEncodeNormal";
                var config = new Configuration().WithDefaultLoader();
                var context = BrowsingContext.New(config);
                var document = await context.OpenAsync(address);

                Assert.AreEqual(1, document.Forms.Length);

                var form = document.Forms[0];
                var name = form.Elements["Name"] as IHtmlInputElement;
                var number = form.Elements["Number"] as IHtmlInputElement;
                var isactive = form.Elements["IsActive"] as IHtmlInputElement;

                Assert.IsNotNull(name);
                Assert.IsNotNull(number);
                Assert.IsNotNull(isactive);
                Assert.AreEqual("text", name.Type);
                Assert.AreEqual("number", number.Type);
                Assert.AreEqual("checkbox", isactive.Type);

                name.Value = "Test";
                number.Value = "1";
                isactive.IsChecked = true;
                var result = await form.Submit();

                Assert.IsNotNull(result);
                Assert.AreEqual(result, context.Active);
                Assert.AreEqual("okay", context.Active.Body.TextContent);
            }
        }

        [Test]
        public async Task ContextNavigateFromLinkRefererShouldBeOriginalUrl()
        {
            if (Helper.IsNetworkAvailable())
            {
                var address = "http://anglesharp.azurewebsites.net/";
                var config = new Configuration().WithDefaultLoader();
                var context = BrowsingContext.New(config);
                var document = await context.OpenAsync(address);
                var anchors = document.QuerySelectorAll<IHtmlAnchorElement>("ul a");
                var anchor = anchors.Where(m => m.TextContent == "Header").FirstOrDefault();
                var result = await context.OpenAsync(Url.Create(anchor.Href));

                Assert.IsNotNull(result);
                Assert.AreEqual(result, context.Active);
                Assert.AreEqual(address, context.Active.Body.TextContent);
            }
        }

        [Test]
        public async Task ContextNavigateFromLinkToPage()
        {
            if (Helper.IsNetworkAvailable())
            {
                var title = "PostUrlencodeNormal";
                var address = "http://anglesharp.azurewebsites.net/";
                var config = new Configuration().WithDefaultLoader();
                var context = BrowsingContext.New(config);
                var document = await context.OpenAsync(address);
                var anchors = document.QuerySelectorAll<IHtmlAnchorElement>("ul a");
                var anchor = anchors.Where(m => m.TextContent == title).FirstOrDefault();
                var result = await anchor.Navigate();

                Assert.IsNotNull(result);
                Assert.AreEqual(result, context.Active);
                Assert.AreEqual(title, context.Active.Title);
            }
        }

        [Test]
        public async Task ContextLoadAmazonWithCss()
        {
            var address = "http://www.amazon.com";
            var config = new Configuration().WithPageRequester().WithCss();
            var document = await BrowsingContext.New(config).OpenAsync(address);
            Assert.IsNotNull(document);
            Assert.AreNotEqual(0, document.Body.ChildElementCount);
        }

        [Test]
        public async Task ContextLoadExternalResources()
        {
            var delayRequester = new DelayRequester(100);
            var imageService = new ResourceService<IImageInfo>("image/jpeg", response => new MockImageInfo { Source = response.Address });
            var config = new Configuration().WithDefaultLoader(m => m.IsResourceLoadingEnabled = true, new[] { delayRequester }).With(imageService);
            var context = BrowsingContext.New(config);
            var document = await context.OpenAsync(m => m.Content("<img src=whatever.jpg>"));
<<<<<<< HEAD
            Assert.AreEqual(0, document.Requests.Count());
            Assert.AreEqual(1, delayRequester.RequestCount);
=======
            var img = document.QuerySelector<IHtmlImageElement>("img");
            Assert.IsTrue(img.IsCompleted);
>>>>>>> c4520bb3
        }

        [Test]
        public async Task ContextNoLoadExternalResources()
        {
            var delayRequester = new DelayRequester(100);
            var config = new Configuration().WithDefaultLoader(requesters: new[] { delayRequester });
            var context = BrowsingContext.New(config);
            var document = await context.OpenAsync(m => m.Content("<img src=whatever.jpg>"));
<<<<<<< HEAD
            Assert.AreEqual(0, document.Requests.Count());
            Assert.AreEqual(0, delayRequester.RequestCount);
=======
            var img = document.QuerySelector<IHtmlImageElement>("img");
            Assert.IsFalse(img.IsCompleted);
>>>>>>> c4520bb3
        }

        [Test]
        public async Task ContextLoadPageWithCssAndNoLoaders()
        {
            var url = "http://localhost";
            var source = "<!doctype html><link rel=stylesheet href=http://localhost/beispiel.css type=text/css />";
            var memory = new MemoryStream(Encoding.UTF8.GetBytes(source));
            var config = new Configuration(null, null, null).WithCss();
            var context = BrowsingContext.New(config);
            var document = await context.OpenAsync(m => m.Content(memory).Address(url));
            var links = document.QuerySelectorAll("link");
            Assert.AreEqual(1, links.Length);
            var link = links[0] as IHtmlLinkElement;
            Assert.NotNull(link);
            Assert.AreEqual("http://localhost/beispiel.css", link.Href);
        }

        [Test]
        public async Task CheckIfAllStyleSheetsAreProcessed()
        {
            var html = @"<html>
  <head>
     <title>test title</title>
     <link href='http://maxcdn.bootstrapcdn.com/bootstrap/3.3.2/css/bootstrap.min.css' rel='stylesheet'>
    </head>
    <body>
    </body>
</html>";

            var config = new Configuration().WithPageRequester(enableResourceLoading: true).WithCss();
            var document = await BrowsingContext.New(config).OpenAsync(m => m.Content(html));
            Assert.AreEqual(1, document.StyleSheets.Length);
        }

        [Test]
        public async Task LoadContextFromStreamLoadedShouldNotFaceBufferTooSmall()
        {
            var address = "http://kommersant.ru/rss-list";
            var config = Configuration.Default.WithPageRequester();
            var context = BrowsingContext.New(config);
            var document = await context.OpenAsync(address);

            Assert.IsNotNull(document);
            Assert.AreNotEqual(0, document.All.Length);
        }

        [Test]
        public async Task LoadContextFromStreamLoadedShouldNotBeStuckForever()
        {
            if (Helper.IsNetworkAvailable())
            {
                var address = "http://eurobelarus.info/";
                var config = Configuration.Default.WithPageRequester();
                var context = BrowsingContext.New(config);
                var document = await context.OpenAsync(address);

                Assert.IsNotNull(document);
                Assert.AreNotEqual(0, document.All.Length);
            }
        }

        [Test]
        public async Task LoadContextFromStreamChunked()
        {
            if (Helper.IsNetworkAvailable())
            {
                var address = "http://anglesharp.azurewebsites.net/Chunked";
                var events = new EventReceiver<HtmlParseStartEvent>();
                var config = new Configuration(events: events).WithDefaultLoader();
                var context = BrowsingContext.New(config);
                var start = DateTime.Now;
                events.OnReceived = rec => start = DateTime.Now;
                var document = await context.OpenAsync(address);
                var end = DateTime.Now;
                Assert.Greater(end - start, TimeSpan.FromSeconds(1));
            }
        }

        [Test]
        public async Task ProxyShouldBeAvailableDuringLoading()
        {
            var windowIsNotNull = false;
            var scripting = new CallbackScriptEngine(options => windowIsNotNull = options.Context.Proxy != null);
            var config = Configuration.Default.WithScripts(scripting).WithMockRequester();
            var source = "<title>Some title</title><body><script type='c-sharp' src='foo.cs'></script>";
            var document = await BrowsingContext.New(config).OpenAsync(m => m.Content(source).Address("http://www.example.com"));
            Assert.IsTrue(windowIsNotNull);
        }

        [Test]
        public async Task LoadTaobaoWithAllSubresources()
        {
            if (Helper.IsNetworkAvailable())
            {
                var address = "https://meadjohnson.world.tmall.com/search.htm?search=y&orderType=defaultSort&scene=taobao_shop";
                var config = Configuration.Default.WithDefaultLoader(setup => setup.IsResourceLoadingEnabled = true);
                var context = BrowsingContext.New(config);
                var document = await context.OpenAsync(address);
                Assert.IsNotNull(document);
            }
        }
    }
}<|MERGE_RESOLUTION|>--- conflicted
+++ resolved
@@ -172,13 +172,9 @@
             var config = new Configuration().WithDefaultLoader(m => m.IsResourceLoadingEnabled = true, new[] { delayRequester }).With(imageService);
             var context = BrowsingContext.New(config);
             var document = await context.OpenAsync(m => m.Content("<img src=whatever.jpg>"));
-<<<<<<< HEAD
-            Assert.AreEqual(0, document.Requests.Count());
+            var img = document.QuerySelector<IHtmlImageElement>("img");
             Assert.AreEqual(1, delayRequester.RequestCount);
-=======
-            var img = document.QuerySelector<IHtmlImageElement>("img");
             Assert.IsTrue(img.IsCompleted);
->>>>>>> c4520bb3
         }
 
         [Test]
@@ -188,13 +184,9 @@
             var config = new Configuration().WithDefaultLoader(requesters: new[] { delayRequester });
             var context = BrowsingContext.New(config);
             var document = await context.OpenAsync(m => m.Content("<img src=whatever.jpg>"));
-<<<<<<< HEAD
-            Assert.AreEqual(0, document.Requests.Count());
+            var img = document.QuerySelector<IHtmlImageElement>("img");
             Assert.AreEqual(0, delayRequester.RequestCount);
-=======
-            var img = document.QuerySelector<IHtmlImageElement>("img");
             Assert.IsFalse(img.IsCompleted);
->>>>>>> c4520bb3
         }
 
         [Test]
