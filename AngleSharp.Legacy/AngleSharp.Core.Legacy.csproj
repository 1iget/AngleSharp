--- conflicted
+++ resolved
@@ -1922,15 +1922,9 @@
     <Compile Include="..\AngleSharp\Factories\SvgElementFactory.cs">
       <Link>Factories\SvgElementFactory.cs</Link>
     </Compile>
-<<<<<<< HEAD
-    <Compile Include="..\AngleSharp\Foundation\CancellableTasks.cs">
-      <Link>Foundation\CancellableTasks.cs</Link>
-    </Compile>
     <Compile Include="..\AngleSharp\Foundation\CreateDocumentOptions.cs">
       <Link>Foundation\CreateDocumentOptions.cs</Link>
     </Compile>
-=======
->>>>>>> c4520bb3
     <Compile Include="..\AngleSharp\Foundation\Factory.cs">
       <Link>Foundation\Factory.cs</Link>
     </Compile>
