![logo](https://raw.githubusercontent.com/AngleSharp/AngleSharp/master/header.png)

# AngleSharp

[![Build Status](https://img.shields.io/appveyor/ci/FlorianRappl/AngleSharp.svg?style=flat-square)](https://ci.appveyor.com/project/FlorianRappl/AngleSharp)
[![NuGet Count](https://img.shields.io/nuget/v/AngleSharp.svg?style=flat-square)](https://www.nuget.org/packages/AngleSharp/)
[![Issues Open](https://img.shields.io/github/issues/AngleSharp/AngleSharp.svg?style=flat-square)](https://github.com/AngleSharp/AngleSharp/issues)

AngleSharp is a .NET library that gives you the ability to parse angle bracket based hyper-texts like HTML, SVG, and MathML. XML without validation is also supported by the library. An important aspect of AngleSharp is that CSS can also be parsed. The included parser is built upon the official W3C specification. This produces a perfectly portable HTML5 DOM representation of the given source code and ensures compatibility with results in evergreen browsers. Also standard DOM features such as `querySelector` or `querySelectorAll` work for tree traversal.

## Key Features

- **Portable** (designed as a PCL - supporting .NET Standard 1.0)
- **Standards conform** (works exactly as evergreen browsers)
- **Great performance** (outperforms similar parsers in most scenarios)
- **Extensible** (extend with your own services)
- **Useful abstractions** (type helpers, jQuery like construction)
- **Fully functional DOM** (all the lists, iterators, and events you know)
- **Form submission** (easily log in everywhere)
- **Navigation** (a `BrowsingContext` is like a browser tab - control it from .NET!).
- **LINQ enhanced** (use LINQ with DOM elements, naturally without wrappers)

The advantage over similar libraries like *HtmlAgilityPack* is that the exposed DOM is using the official W3C specified API, i.e., that even things like `querySelectorAll` are available in AngleSharp. Also the parser uses the HTML 5.1 specification, which defines error handling and element correction. The AngleSharp library focuses on standards compliance, interactivity, and extensibility. It is therefore giving web developers working with C# all possibilities as they know from using the DOM in any modern browser.

The performance of AngleSharp is quite close to the performance of browsers. Even very large pages can be processed within milliseconds. AngleSharp tries to minimize memory allocations and reuses elements internally to avoid unnecessary object creation.

## Simple Demo

The simple example will use the website of Wikipedia for data retrieval.

```cs
var config = Configuration.Default.WithDefaultLoader();
var address = "https://en.wikipedia.org/wiki/List_of_The_Big_Bang_Theory_episodes";
var document = await BrowsingContext.New(config).OpenAsync(address);
var cellSelector = "tr.vevent td:nth-child(3)";
var cells = document.QuerySelectorAll(cellSelector);
var titles = cells.Select(m => m.TextContent);
```

<<<<<<< HEAD
In the example we see:

* How to setup the configuration for supporting document loading
* Asynchronously get the document in a new context using the configuration
* Performing a query to get all cells with the content of interest
* The whole DOM supports LINQ queries

Supported platforms
-------------------
=======
## Supported Platforms
>>>>>>> 9da30e34

AngleSharp has been created as a PCL (profile 259) that supports a wide range of platforms. The list includes, but is not limited to:

- .NET Core ("netstandard 1.0", see [.NET Platform Standard](https://github.com/dotnet/corefx/blob/master/Documentation/architecture/net-platform-standard.md))
- .NET Framework 4.5
- Windows 8.1
- Windows Phone 8.1 / Windows Phone Silverlight
- Xamarin.Android
- Xamarin.iOS

Additionally, the NuGet package also comes with support for the following platforms:

- Silverlight 5
- .NET 4.0

Please note, however, that those platforms have dependencies (*Microsoft.Bcl.Async*), which are not needed by originally supported platforms.

Every collection in AngleSharp supports LINQ statements. AngleSharp also provides many useful extension methods for element collections that cannot be found in the official DOM.

## Documentation

Documentation is available in form of the public Wiki here at GitHub.

- [Wiki Home](https://github.com/AngleSharp/AngleSharp/wiki)
- [Documentation](https://github.com/AngleSharp/AngleSharp/wiki/Documentation)
- [API](https://github.com/AngleSharp/AngleSharp/wiki/Api)
- [Examples](https://github.com/AngleSharp/AngleSharp/wiki/Examples)
- [Performance](https://github.com/AngleSharp/AngleSharp/wiki/Performance)

The project's timeline, upcoming implementations, (currently) missing features, and milestones is published and maintained in the Wiki as well. Issues should be reported on the GitHub's project page.

More information is also available by following some of the hyper references mentioned in the Wiki. In-depth articles will be published on the CodeProject, with links being placed in the Wiki at GitHub.

## Vision

The project aims to bring a solid implementation of the W3C DOM for HTML, SVG, MathML, and CSS to the CLR, written in C#. The idea is that you can basically do everything with the DOM in C# that you can do in JavaScript.

Most parts of the DOM are included, even though some may still miss their (right) implementation. The goal for v1.0 is to have almost everything implemented according to the official W3C specification (with useful extensions by the WHATWG).

The API is close to the DOM4 specification, however, the naming has been adjusted to apply with .NET conventions. Nevertheless, to make AngleSharp really useful for, e.g., a JavaScript engine, attributes have been placed on the corresponding interfaces (and methods, properties, ...) to indicate the status of the field in the official specification. This allows automatic generation of DOM objects with the official API.

This is a long-term project which will eventually result in a state of the art parser for the most important angle bracket based hyper-texts (and related description languages like CSS).

## Roadmap

The roadmap presents a draft on what is about to be implemented, and when. The priorities might change, which will affect the roadmap. Additionally the implementation speed will be impacted by factors like people participating in the project and design decisions.

The time estimates are speculative, which means that the project could be totally off those predictions. Finding talented (and motivated) collaborators would certainly speed up the project.

(2018) **0.10.0**

- Split AngleSharp.Core into two libraries (Core, CSS)

(2019) **1.0.0**

- Release of the first stable version
- Provide internal / external communication channel (best flexibility)
- Service model finalized

The current schedule seems to be rather defensive, which does not mean the project will be "finished", i.e., released in version 1.0.0, before the given date. If there is time left, more unit tests will be written and the general code quality will be increased.

## Use-Cases

- Parsing HTML (incl. fragments)
- Parsing CSS (incl. selectors, declarations, ...)
- Constructing HTML (e.g., view-engine)
- Minifying CSS, HTML
- Querying document elements
- Crawling information
- Gathering statistics
- Web automation
- Tools with HTML / CSS support
- Connection to page analytics
- HTML / DOM Unit Tests
- Automated JavaScript interaction
- Testing other script engines
- ...

## Participating in the Project

If you know some feature that AngleSharp is currently missing, and you are willing to implement the feature, then your contribution is more than welcome! Also if you have a really cool idea - do not be shy, we'd like to hear it.

If you have an idea how to improve the API (or what is missing) then posts / messages are also welcome. For instance there have been ongoing discussions about some styles that have been used by AngleSharp (e.g., `HTMLDocument` or `HtmlDocument`) in the past. In the end AngleSharp stopped using `HTMLDocument` (at least visible outside of the library). Now AngleSharp uses names like `IDocument`, `IHtmlElement` and so on. This change would not have been possible without such fruitful discussions.

The project is always searching for additional contributors. Even if you do not have any code to contribute, but rather an idea for improvement, a bug report or a mistake in the documentation. These are the contributions that keep this project active.

More information is found in the [contribution guidelines](.github/CONTRIBUTING.md). We also have a [code of conduct](.github/CODE_OF_CONDUCT.md).

## Major Releases

A more detailed changelog can be found in the [CHANGELOG](CHANGELOG.md).

**0.9.0**

- Improved DOM algorithms and performance
- Shadow DOM draft implemented
- The `picture` element is now support (with `srcset`)
- More neat helpers
- Custom `MimeType`
- `DocumentBuilder` removed
- AngleSharp events aggregated in `IEventAggregator`
- Non-validating XML parser reintegrated
- CSSOM improved (also allows round-trip)
- Included default cookie service
- Deployed with strong name
- Improved parser front-ends (`HtmlParser`, `CssParser`, ...)

**0.8.0**

- New CSS value model integrated
- PseudoElement available
- Mutation records connected
- Encoding basically finished
- Memory leak fixed
- All CSS4 selectors (excluding `||`) included
- Finished `Url` implementation
- HTML5 form validation
- Media features and CSS properties extended
- Namespace naming fix
- All HTML5 input types are supported

**0.7.0**

- Native (callback based) async parsing
- Interfaces for resource loading defined
- Browsing context available / creation possible (if demanded)
- Event model included (`addEventListener`, ...)
- CSS property / value architecture finalized
- Sample JavaScript engine based on Jint included

**0.6.0:**

- Implemented parsing of CSS media queries
- Improved URL parsing according to RFC 3986
- 100% finished HTML5 parser
- 98% finished CSS3 parser
- CSS properties and values defined and implemented
- CSS model implemented (i.e. *getComputedStyle* works)
- Tree traversal included (`NodeIterator` and `TreeWalker`)
- Configuration model changed
- API changed (now interface driven)
- New source management for better handling and performance

**0.5.0:**

- Major API changes (DI is now the only singleton)
- 98% finished HTML5 parser
- 95% finished CSS3 parser
- 85% finished HTML DOM
- Included `Submit()` method for forms

**0.4.0:**

- Final alpha version
- 98% finished HTML5 parser
- 90% finished CSS3 parser
- 85% finished HTML DOM
- Removed XML parser (until HTML and CSS are finished)
- Included WebRequester

**0.3.0:**

- Alpha version
- 95% finished HTML5 parser
- 90% finished CSS3 parser
- 85% finished HTML DOM
- Includes non-validating XML parser
- QuerySelectors etc. are fully working
- DOMAttribute applied where possible

**0.2.0:**

- First released version (pre-alpha)
- 95% finished HTML5 parser
- 70% finished CSS3 parser
- 80% finished HTML DOM
- SVG and MathML DOM are not implemented yet
- Performance seems to be quite OK

<<<<<<< HEAD
Roadmap
-------

The roadmap presents a draft on what is about to be implemented, and when. The priorities might change, which will affect the roadmap. Additionally the implementation speed will be impacted by factors like people participating in the project and design decisions.

The time estimates are speculative, which means that the project could be totally off those predictions. Finding talented (and motivated) collaborators would certainly speed up the project.

(Q2 2018) **1.0.0**
- Release of the first stable version
- Provide internal / external communication channel (best flexibility)
- Service model finalized

(Q1 2018) **0.10.0**
- Split AngleSharp.Core into several libraries (Core, CSS)

The current schedule seems to be rather defensive, which does not mean the project will be "finished", i.e., released in version 1.0.0, before the given date. If there is time left, more unit tests will be written and the general code quality will be increased.

Use-cases
---------

- Parsing HTML (incl. fragments)
- Parsing CSS (incl. selectors, declarations, ...)
- Constructing HTML (e.g., view-engine)
- Minifying CSS, HTML
- Querying document elements
- Crawling information
- Gathering statistics
- Web automation
- Tools with HTML / CSS support
- Connection to page analytics
- HTML / DOM Unit Tests
- Automated JavaScript interaction
- Testing other script engines
- ...

Participating in the project
----------------------------

If you know some feature that AngleSharp is currently missing, and you are willing to implement the feature, then your contribution is more than welcome! Also if you have a really cool idea - do not be shy, we'd like to hear it. Please look at [the contribution guideline](.github/CONTRIBUTING.md) for details.

If you have an idea how to improve the API (or what is missing) then posts / messages are also welcome. For instance there have been ongoing discussions about some styles that have been used by AngleSharp (e.g., `HTMLDocument` or `HtmlDocument`) in the past. In the end AngleSharp stopped using `HTMLDocument` (at least visible outside of the library). Now AngleSharp uses names like `IDocument`, `IHtmlElement` and so on. This change would not have been possible without such fruitful discussions.

The project is always searching for additional contributors. Even if you do not have any code to contribute, but rather an idea for improvement, a bug report or a mistake in the documentation. These are the contributions that keep this project active.

Development
-----------

AngleSharp is written in C# 6 and thus requires Roslyn as a compiler. Using an IDE like Visual Studio 2015+ is recommended on Windows. Alternatively, VSCode with OmniSharp should be the tool of choice on other platforms.

The code tries to be as clean as possible. Notably the following rules are used:

* Use braces for any conditional / loop body
* Use the -Async suffixed methods when available
* Use VIP ("Var If Possible") style (in C++ called AAA: Almost Always Auto) to place types on the right

More important, however, is the proper usage of tests. Any new feature should come with a set of tests to cover the functionality and prevent regression.

License
-------
=======
## License
>>>>>>> 9da30e34

The MIT License (MIT)

Copyright (c) 2013 - 2018 AngleSharp

Permission is hereby granted, free of charge, to any person obtaining a copy of this software and associated documentation files (the "Software"), to deal in the Software without restriction, including without limitation the rights to use, copy, modify, merge, publish, distribute, sublicense, and/or sell copies of the Software, and to permit persons to whom the Software is furnished to do so, subject to the following conditions:

The above copyright notice and this permission notice shall be included in all copies or substantial portions of the Software.

THE SOFTWARE IS PROVIDED "AS IS", WITHOUT WARRANTY OF ANY KIND, EXPRESS OR IMPLIED, INCLUDING BUT NOT LIMITED TO THE WARRANTIES OF MERCHANTABILITY, FITNESS FOR A PARTICULAR PURPOSE AND NONINFRINGEMENT. IN NO EVENT SHALL THE AUTHORS OR COPYRIGHT HOLDERS BE LIABLE FOR ANY CLAIM, DAMAGES OR OTHER LIABILITY, WHETHER IN AN ACTION OF CONTRACT, TORT OR OTHERWISE, ARISING FROM, OUT OF OR IN CONNECTION WITH THE SOFTWARE OR THE USE OR OTHER DEALINGS IN THE SOFTWARE.<|MERGE_RESOLUTION|>--- conflicted
+++ resolved
@@ -37,7 +37,6 @@
 var titles = cells.Select(m => m.TextContent);
 ```
 
-<<<<<<< HEAD
 In the example we see:
 
 * How to setup the configuration for supporting document loading
@@ -45,11 +44,7 @@
 * Performing a query to get all cells with the content of interest
 * The whole DOM supports LINQ queries
 
-Supported platforms
--------------------
-=======
 ## Supported Platforms
->>>>>>> 9da30e34
 
 AngleSharp has been created as a PCL (profile 259) that supports a wide range of platforms. The list includes, but is not limited to:
 
@@ -142,7 +137,7 @@
 
 A more detailed changelog can be found in the [CHANGELOG](CHANGELOG.md).
 
-**0.9.0**
+### 0.9.0
 
 - Improved DOM algorithms and performance
 - Shadow DOM draft implemented
@@ -157,7 +152,7 @@
 - Deployed with strong name
 - Improved parser front-ends (`HtmlParser`, `CssParser`, ...)
 
-**0.8.0**
+### 0.8.0
 
 - New CSS value model integrated
 - PseudoElement available
@@ -171,7 +166,7 @@
 - Namespace naming fix
 - All HTML5 input types are supported
 
-**0.7.0**
+### 0.7.0
 
 - Native (callback based) async parsing
 - Interfaces for resource loading defined
@@ -180,7 +175,7 @@
 - CSS property / value architecture finalized
 - Sample JavaScript engine based on Jint included
 
-**0.6.0:**
+### 0.6.0
 
 - Implemented parsing of CSS media queries
 - Improved URL parsing according to RFC 3986
@@ -193,7 +188,7 @@
 - API changed (now interface driven)
 - New source management for better handling and performance
 
-**0.5.0:**
+### 0.5.0
 
 - Major API changes (DI is now the only singleton)
 - 98% finished HTML5 parser
@@ -201,7 +196,7 @@
 - 85% finished HTML DOM
 - Included `Submit()` method for forms
 
-**0.4.0:**
+### 0.4.0
 
 - Final alpha version
 - 98% finished HTML5 parser
@@ -210,7 +205,7 @@
 - Removed XML parser (until HTML and CSS are finished)
 - Included WebRequester
 
-**0.3.0:**
+### 0.3.0
 
 - Alpha version
 - 95% finished HTML5 parser
@@ -220,7 +215,7 @@
 - QuerySelectors etc. are fully working
 - DOMAttribute applied where possible
 
-**0.2.0:**
+### 0.2.0
 
 - First released version (pre-alpha)
 - 95% finished HTML5 parser
@@ -229,69 +224,19 @@
 - SVG and MathML DOM are not implemented yet
 - Performance seems to be quite OK
 
-<<<<<<< HEAD
-Roadmap
--------
-
-The roadmap presents a draft on what is about to be implemented, and when. The priorities might change, which will affect the roadmap. Additionally the implementation speed will be impacted by factors like people participating in the project and design decisions.
-
-The time estimates are speculative, which means that the project could be totally off those predictions. Finding talented (and motivated) collaborators would certainly speed up the project.
-
-(Q2 2018) **1.0.0**
-- Release of the first stable version
-- Provide internal / external communication channel (best flexibility)
-- Service model finalized
-
-(Q1 2018) **0.10.0**
-- Split AngleSharp.Core into several libraries (Core, CSS)
-
-The current schedule seems to be rather defensive, which does not mean the project will be "finished", i.e., released in version 1.0.0, before the given date. If there is time left, more unit tests will be written and the general code quality will be increased.
-
-Use-cases
----------
-
-- Parsing HTML (incl. fragments)
-- Parsing CSS (incl. selectors, declarations, ...)
-- Constructing HTML (e.g., view-engine)
-- Minifying CSS, HTML
-- Querying document elements
-- Crawling information
-- Gathering statistics
-- Web automation
-- Tools with HTML / CSS support
-- Connection to page analytics
-- HTML / DOM Unit Tests
-- Automated JavaScript interaction
-- Testing other script engines
-- ...
-
-Participating in the project
-----------------------------
-
-If you know some feature that AngleSharp is currently missing, and you are willing to implement the feature, then your contribution is more than welcome! Also if you have a really cool idea - do not be shy, we'd like to hear it. Please look at [the contribution guideline](.github/CONTRIBUTING.md) for details.
-
-If you have an idea how to improve the API (or what is missing) then posts / messages are also welcome. For instance there have been ongoing discussions about some styles that have been used by AngleSharp (e.g., `HTMLDocument` or `HtmlDocument`) in the past. In the end AngleSharp stopped using `HTMLDocument` (at least visible outside of the library). Now AngleSharp uses names like `IDocument`, `IHtmlElement` and so on. This change would not have been possible without such fruitful discussions.
-
-The project is always searching for additional contributors. Even if you do not have any code to contribute, but rather an idea for improvement, a bug report or a mistake in the documentation. These are the contributions that keep this project active.
-
-Development
------------
+## Development
 
 AngleSharp is written in C# 6 and thus requires Roslyn as a compiler. Using an IDE like Visual Studio 2015+ is recommended on Windows. Alternatively, VSCode with OmniSharp should be the tool of choice on other platforms.
 
 The code tries to be as clean as possible. Notably the following rules are used:
 
-* Use braces for any conditional / loop body
-* Use the -Async suffixed methods when available
-* Use VIP ("Var If Possible") style (in C++ called AAA: Almost Always Auto) to place types on the right
+- Use braces for any conditional / loop body
+- Use the `-Async` suffixed methods when available
+- Use VIP ("Var If Possible") style (in C++ called AAA: Almost Always Auto) to place types on the right
 
 More important, however, is the proper usage of tests. Any new feature should come with a set of tests to cover the functionality and prevent regression.
 
-License
--------
-=======
 ## License
->>>>>>> 9da30e34
 
 The MIT License (MIT)
 
