namespace AngleSharp.Core.Tests.Library
{
    using AngleSharp.Core.Tests.Mocks;
    using AngleSharp.Dom;
    using AngleSharp.Html.Dom;
    using AngleSharp.Html.Dom.Events;
    using AngleSharp.Html.Parser;
    using AngleSharp.Io;
    using AngleSharp.Media;
    using NUnit.Framework;
    using System;
    using System.Linq;
    using System.Net.Http;
    using System.Threading.Tasks;

    [TestFixture]
    public class ContextLoadingTests
    {
        [Test]
        public async Task ContextLoadEmptyDocumentWithoutUrl()
        {
            var document = await BrowsingContext.New().OpenNewAsync();
            Assert.IsNotNull(document);
            Assert.IsNotNull(document.DocumentElement);
            Assert.IsNotNull(document.Body);
            Assert.IsNotNull(document.Head);
            Assert.AreEqual("", document.DocumentUri);
            Assert.AreEqual(2, document.DocumentElement.ChildElementCount);
            Assert.AreEqual(0, document.Body.ChildElementCount);
            Assert.AreEqual(0, document.Head.ChildElementCount);
        }

        [Test]
        public async Task ContextLoadEmptyDocumentFromVirtualResponse()
        {
            var document = await BrowsingContext.New().OpenAsync(m => m.Address("http://anglesharp.github.io").Content("<h1>AngleSharp rocks</h1>"));
            Assert.IsNotNull(document);
            Assert.IsNotNull(document.DocumentElement);
            Assert.IsNotNull(document.Body);
            Assert.IsNotNull(document.Head);
            Assert.AreEqual("http://anglesharp.github.io/", document.DocumentUri);
            Assert.AreEqual(2, document.DocumentElement.ChildElementCount);
            Assert.AreEqual(1, document.Body.ChildElementCount);
            Assert.AreEqual(0, document.Head.ChildElementCount);
            Assert.AreEqual("AngleSharp rocks", document.QuerySelector("h1").TextContent);
        }

        [Test]
        public async Task ContextLoadEmptyDocumentWithUrl()
        {
            var document = await BrowsingContext.New().OpenNewAsync(url: "http://localhost:8081");
            Assert.IsNotNull(document);
            Assert.IsNotNull(document.DocumentElement);
            Assert.IsNotNull(document.Body);
            Assert.IsNotNull(document.Head);
            Assert.AreEqual("http://localhost:8081/", document.DocumentUri);
            Assert.AreEqual(2, document.DocumentElement.ChildElementCount);
            Assert.AreEqual(0, document.Body.ChildElementCount);
            Assert.AreEqual(0, document.Head.ChildElementCount);
        }

        [Test]
        public async Task ContextLoadFromUrl()
        {
            if (Helper.IsNetworkAvailable())
            {
                var title = "PostUrlencodeNormal";
                var address = "http://anglesharp.azurewebsites.net/PostUrlEncodeNormal";
                var config = Configuration.Default.WithDefaultLoader();
                var document = await BrowsingContext.New(config).OpenAsync(address);
                var h1 = document.QuerySelector("h1");

                Assert.IsNotNull(document);
                Assert.IsNotNull(document.DocumentElement);
                Assert.IsNotNull(document.Body);
                Assert.IsNotNull(document.Head);
                Assert.AreEqual(address, document.DocumentUri);
                Assert.AreEqual(title, document.Title);
                Assert.AreEqual(title, h1.TextContent);
            }
        }

        [Test]
        public async Task ContextFormSubmission()
        {
            if (Helper.IsNetworkAvailable())
            {
                var address = "http://anglesharp.azurewebsites.net/PostUrlEncodeNormal";
                var config = Configuration.Default.WithDefaultLoader();
                var context = BrowsingContext.New(config);
                var document = await context.OpenAsync(address);

                Assert.AreEqual(1, document.Forms.Length);

                var form = document.Forms[0];
                var name = form.Elements["Name"] as IHtmlInputElement;
                var number = form.Elements["Number"] as IHtmlInputElement;
                var isactive = form.Elements["IsActive"] as IHtmlInputElement;

                Assert.IsNotNull(name);
                Assert.IsNotNull(number);
                Assert.IsNotNull(isactive);
                Assert.AreEqual("text", name.Type);
                Assert.AreEqual("number", number.Type);
                Assert.AreEqual("checkbox", isactive.Type);

                name.Value = "Test";
                number.Value = "1";
                isactive.IsChecked = true;
                var result = await form.SubmitAsync();

                Assert.IsNotNull(result);
                Assert.AreEqual(result, context.Active);
                Assert.AreEqual("okay", context.Active.Body.TextContent);
            }
        }

        [Test]
        public async Task ContextNavigateFromLinkRefererShouldBeOriginalUrl()
        {
            if (Helper.IsNetworkAvailable())
            {
                var address = "http://anglesharp.azurewebsites.net/";
                var config = Configuration.Default.WithDefaultLoader();
                var context = BrowsingContext.New(config);
                var document = await context.OpenAsync(address);
                var anchors = document.QuerySelectorAll<IHtmlAnchorElement>("ul a");
                var anchor = anchors.Where(m => m.TextContent == "Header").FirstOrDefault();
                var result = await context.OpenAsync(Url.Create(anchor.Href));

                Assert.IsNotNull(result);
                Assert.AreEqual(result, context.Active);
                Assert.AreEqual(address, context.Active.Body.TextContent);
            }
        }

        [Test]
        public async Task ContextNavigateFromLinkToPage()
        {
            if (Helper.IsNetworkAvailable())
            {
                var title = "PostUrlencodeNormal";
                var address = "http://anglesharp.azurewebsites.net/";
                var config = Configuration.Default.WithDefaultLoader();
                var context = BrowsingContext.New(config);
                var document = await context.OpenAsync(address);
                var anchors = document.QuerySelectorAll<IHtmlAnchorElement>("ul a");
                var anchor = anchors.Where(m => m.TextContent == title).FirstOrDefault();
                var result = await anchor.NavigateAsync();

                Assert.IsNotNull(result);
                Assert.AreEqual(result, context.Active);
                Assert.AreEqual(title, context.Active.Title);
            }
        }

        [Test]
        public async Task ContextLoadExternalResources()
        {
            var delayRequester = new DelayRequester(100);
            var imageService = new ResourceService<IImageInfo>("image/jpeg", response => new MockImageInfo { Source = response.Address });
            var config = Configuration.Default.With(delayRequester).WithDefaultLoader(m => m.IsResourceLoadingEnabled = true).With(imageService);
            var context = BrowsingContext.New(config);
            var document = await context.OpenAsync(m => m.Content("<img src=whatever.jpg>"));
            var img = document.QuerySelector<IHtmlImageElement>("img");
            Assert.AreEqual(1, delayRequester.RequestCount);
            Assert.IsTrue(img.IsCompleted);
        }

        [Test]
        public async Task ContextNoLoadExternalResources()
        {
            var delayRequester = new DelayRequester(100);
            var config = Configuration.Default.With(delayRequester).WithDefaultLoader();
            var context = BrowsingContext.New(config);
            var document = await context.OpenAsync(m => m.Content("<img src=whatever.jpg>"));
            var img = document.QuerySelector<IHtmlImageElement>("img");
            Assert.AreEqual(0, delayRequester.RequestCount);
            Assert.IsFalse(img.IsCompleted);
        }

        [Test]
        public async Task LoadContextFromStreamLoadedShouldNotFaceBufferTooSmall()
        {
            if (Helper.IsNetworkAvailable())
            {
                var address = "http://kommersant.ru/rss-list";
                var config = Configuration.Default.WithPageRequester();
                var context = BrowsingContext.New(config);
                var document = await context.OpenAsync(address);

                Assert.IsNotNull(document);
                Assert.AreNotEqual(0, document.All.Length);
            }
        }

        [Test]
        public async Task LoadContextFromStreamLoadedShouldNotBeStuckForever()
        {
            if (Helper.IsNetworkAvailable())
            {
                var address = "http://eurobelarus.info/";
                var config = Configuration.Default.WithPageRequester();
                var context = BrowsingContext.New(config);
                var document = await context.OpenAsync(address);

                Assert.IsNotNull(document);
                Assert.AreNotEqual(0, document.All.Length);
            }
        }

        [Test]
        public async Task LoadContextFromStreamChunked()
        {
            // Warning: This test might fail under certain conditions, e.g.,
            // * client uses a proxy or
            // * client is connected to VPN (at least with the VPN client of Windows 10).
            if (Helper.IsNetworkAvailable())
            {
                var address = "http://anglesharp.azurewebsites.net/Chunked";
                var config = Configuration.Default.WithDefaultLoader();
                var context = BrowsingContext.New(config);
                var events = new EventReceiver<HtmlParseEvent>(handler => context.GetService<IHtmlParser>().Parsing += handler);
                var start = DateTime.Now;
                events.OnReceived = rec => start = DateTime.Now;
                await context.OpenAsync(address);
                var end = DateTime.Now;
                Assert.Greater(end - start, TimeSpan.FromSeconds(1));
            }
        }

        [Test]
        public async Task ProxyShouldBeAvailableDuringLoading()
        {
            var windowIsNotNull = false;
            var scripting = new CallbackScriptEngine(options => windowIsNotNull = options.Document.DefaultView.Proxy != null);
            var config = Configuration.Default.WithScripts(scripting).WithMockRequester();
            var source = "<title>Some title</title><body><script type='c-sharp' src='foo.cs'></script>";
            await BrowsingContext.New(config).OpenAsync(m => 
                m.Content(source).Address("http://www.example.com"));
            Assert.IsTrue(windowIsNotNull);
        }

        [Test]
        public async Task LoadTestPageWithAllSubresources()
        {
            if (Helper.IsNetworkAvailable())
            {
                //Formerly used the following url:
                //https://meadjohnson.world.tmall.com/search.htm?search=y&orderType=defaultSort&scene=taobao_shop
                //However: The connection to taobao is usually very bad and the
                //page takes ~10-30s (or longer!) to load. Replaced with another
                //solution taken directly from the AngleSharp infrastructure.
                var address = "http://anglesharp.azurewebsites.net/Page";
                var config = Configuration.Default.WithDefaultLoader(setup => 
                    setup.IsResourceLoadingEnabled = true);
                var context = BrowsingContext.New(config);
                var document = await context.OpenAsync(address);
                Assert.IsNotNull(document);
            }
        }

        [Test]
        public async Task LoadingPdfDocumentInsteadOfHtmlShouldWork()
        {
            if (Helper.IsNetworkAvailable())
            {
                var address = "http://www.europarl.europa.eu/sides/getDoc.do?type=COMPARL&reference=PE-583.901&format=PDF&language=EN&secondRef=01";
                var config = Configuration.Default.WithDefaultLoader();
                var context = BrowsingContext.New(config);
                var document = await context.OpenAsync(address);
                Assert.IsNotNull(document);
            }
        }

        [Test]
        public async Task GetDownloadsOfEmptyDocumentShouldBeZero()
        {
            var config = Configuration.Default.WithDefaultLoader(setup => setup.IsResourceLoadingEnabled = true);
            var document = await BrowsingContext.New(config).OpenNewAsync();
            var downloads = document.GetDownloads().ToArray();

            Assert.AreEqual(0, downloads.Length);
        }

        [Test]
        public async Task GetDownloadsOfExampleDocumentWithoutCssAndJsShouldYieldPartialResources()
        {
            var config = Configuration.Default.WithDefaultLoader(setup => setup.IsResourceLoadingEnabled = true);
            var content = @"<link rel=stylesheet type=text/css href=bootstraph.css>
<link rel=stylesheet type=text/css href=fontawesome.css>
<link rel=stylesheet type=text/css href=style.css>
<body>
    <img src=foo.png>
    <iframe src=foo.html></iframe>
    <script>alert('Hello World!');</script>
    <script src=test.js></script>
</body>";
            var document = await BrowsingContext.New(config).OpenAsync(res => res.Content(content).Address("http://localhost"));
            var downloads = document.GetDownloads().ToArray();

            Assert.AreEqual(2, downloads.Length);

            foreach (var download in downloads)
            {
                Assert.IsTrue(download.IsCompleted);
                Assert.IsNotNull(download.Source);
            }

            Assert.AreEqual(document.QuerySelector("img"), downloads[0].Source);
            Assert.AreEqual(document.QuerySelector("iframe"), downloads[1].Source);
        }

        [Test]
        public async Task JavaScriptWithIntegrityAndCorsShouldBeCheckedButNotParsedIfDeclined()
        {
            var hasBeenChecked = false;
            var hasBeenParsed = false;
            var scripting = new CallbackScriptEngine(_ => 
            {
                hasBeenParsed = true;
            }, MimeTypeNames.DefaultJavaScript);
            var provider = new MockIntegrityProvider((raw, integrity) =>
            {
                hasBeenChecked = true;
                return false;
            });
            var config = Configuration.Default.WithScripts(scripting).With(provider).WithMockRequester();
            var content = @"<body>
<script src=""https://code.jquery.com/jquery-2.2.4.js"" integrity=""sha256-iT6Q9iMJYuQiMWNd9lDyBUStIq/8PuOW33aOqmvFpqI="" crossorigin=""anonymous""></script>
</body>";
            await BrowsingContext.New(config).OpenAsync(res => res.Content(content).Address("http://localhost"));

            Assert.IsTrue(hasBeenChecked);
            Assert.IsFalse(hasBeenParsed);
        }

        [Test]
        public async Task JavaScriptWithIntegrityAndCorsShouldBeCheckedAndParsed()
        {
            var hasBeenChecked = false;
            var hasBeenParsed = false;
            var scripting = new CallbackScriptEngine(_ =>
            {
                hasBeenParsed = true;
            }, MimeTypeNames.DefaultJavaScript);
            var provider = new MockIntegrityProvider((raw, integrity) =>
            {
                hasBeenChecked = true;
                return true;
            });
            var config = Configuration.Default.WithScripts(scripting).With(provider).WithMockRequester();
            var content = @"<body>
<script src=""https://code.jquery.com/jquery-2.2.4.js"" integrity=""sha256-iT6Q9iMJYuQiMWNd9lDyBUStIq/8PuOW33aOqmvFpqI="" crossorigin=""anonymous""></script>
</body>";
            await BrowsingContext.New(config).OpenAsync(res => res.Content(content).Address("http://localhost"));

            Assert.IsTrue(hasBeenChecked);
            Assert.IsTrue(hasBeenParsed);
        }

        [Test]
        public async Task JavaScriptWithIntegrityButNoCorsShouldNotBeChecked()
        {
            var hasBeenChecked = false;
            var hasBeenParsed = false;
            var scripting = new CallbackScriptEngine(_ =>
            {
                hasBeenParsed = true;
            }, MimeTypeNames.DefaultJavaScript);
            var provider = new MockIntegrityProvider((raw, integrity) =>
            {
                hasBeenChecked = true;
                return false;
            });
            var config = Configuration.Default.WithScripts(scripting).With(provider).WithMockRequester();
            var content = @"<body>
<script src=""https://code.jquery.com/jquery-2.2.4.js"" integrity=""sha256-iT6Q9iMJYuQiMWNd9lDyBUStIq/8PuOW33aOqmvFpqI=""></script>
</body>";
            await BrowsingContext.New(config).OpenAsync(res => res.Content(content).Address("http://localhost"));

            Assert.IsFalse(hasBeenChecked);
            Assert.IsTrue(hasBeenParsed);
        }

        [Test]
        public async Task LoadCustomDocumentWithRegisteredHandler()
        {
            var type = "text/markdown";
            var context = BrowsingContext.New();
            var documentFactory = context.GetFactory<IDocumentFactory>() as DefaultDocumentFactory;
            documentFactory.Register(type, (ctx, options, cancel) => Task.FromResult<IDocument>(new MarkdownDocument(ctx, options.Source)));
            var document = await context.OpenAsync(res => res.Content("").Header(HeaderNames.ContentType, type));
            Assert.IsInstanceOf<MarkdownDocument>(document);
        }

        [Test]
        public async Task LoadCustomDocumentWithoutUnregisteredHandler()
        {
            var type = "text/markdown";
            var context = BrowsingContext.New();
            var documentFactory = context.GetFactory<IDocumentFactory>() as DefaultDocumentFactory;
            documentFactory.Register(type, (ctx, options, cancel) => Task.FromResult<IDocument>(new MarkdownDocument(ctx, options.Source)));
            var handler = documentFactory.Unregister(type);
            var document = await context.OpenAsync(res => res.Content("").Header(HeaderNames.ContentType, type));
            Assert.IsNotNull(handler);
            Assert.IsInstanceOf<HtmlDocument>(document);
        }

        [Test]
        public async Task LoadCustomDocumentWithoutAnyHandler()
        {
            var config = new Configuration();
            var context = BrowsingContext.New(config);
            var document = await context.OpenAsync(res => res.Content("").Header(HeaderNames.ContentType, "text/markdown"));
            Assert.IsInstanceOf<HtmlDocument>(document);
        }

        [Test]
<<<<<<< HEAD
        public async Task LoadingResourcesFromAStreamShouldNotFail()
        {
            if (Helper.IsNetworkAvailable())
            {
                var uri = "http://florian-rappl.de";
                var config = Configuration.Default.WithDefaultLoader(s => s.IsResourceLoadingEnabled = true);

                var req = new HttpClient();
                var message = new HttpRequestMessage(System.Net.Http.HttpMethod.Get, uri);

                using (var response = await req.SendAsync(message))
                {
                    if (response != null && response.StatusCode == System.Net.HttpStatusCode.OK)
                    {
                        var stream = await response.Content.ReadAsStreamAsync();
                        var document = await BrowsingContext.New(config).OpenAsync(m => m.Content(stream).Address(uri));
                        Assert.IsNotNull(document);
                    }
                }
            }
=======
        public async Task LoadingIframeWithEmptySourceIsLikeLoadingWithout()
        {
            var config = new Configuration().WithDefaultLoader(r => r.IsResourceLoadingEnabled = true);
            var context = BrowsingContext.New(config);
            var source = @"<iframe src="""" class=""updates-iframe""></iframe>";
            var document = await context.OpenAsync(res => res.Content(source));
            var iframe = document.QuerySelector<HtmlIFrameElement>("iframe");
            Assert.IsNull(iframe.ContentDocument);
>>>>>>> 9da30e34
        }
    }
}<|MERGE_RESOLUTION|>--- conflicted
+++ resolved
@@ -236,7 +236,7 @@
             var scripting = new CallbackScriptEngine(options => windowIsNotNull = options.Document.DefaultView.Proxy != null);
             var config = Configuration.Default.WithScripts(scripting).WithMockRequester();
             var source = "<title>Some title</title><body><script type='c-sharp' src='foo.cs'></script>";
-            await BrowsingContext.New(config).OpenAsync(m => 
+            await BrowsingContext.New(config).OpenAsync(m =>
                 m.Content(source).Address("http://www.example.com"));
             Assert.IsTrue(windowIsNotNull);
         }
@@ -252,7 +252,7 @@
                 //page takes ~10-30s (or longer!) to load. Replaced with another
                 //solution taken directly from the AngleSharp infrastructure.
                 var address = "http://anglesharp.azurewebsites.net/Page";
-                var config = Configuration.Default.WithDefaultLoader(setup => 
+                var config = Configuration.Default.WithDefaultLoader(setup =>
                     setup.IsResourceLoadingEnabled = true);
                 var context = BrowsingContext.New(config);
                 var document = await context.OpenAsync(address);
@@ -316,7 +316,7 @@
         {
             var hasBeenChecked = false;
             var hasBeenParsed = false;
-            var scripting = new CallbackScriptEngine(_ => 
+            var scripting = new CallbackScriptEngine(_ =>
             {
                 hasBeenParsed = true;
             }, MimeTypeNames.DefaultJavaScript);
@@ -417,7 +417,6 @@
         }
 
         [Test]
-<<<<<<< HEAD
         public async Task LoadingResourcesFromAStreamShouldNotFail()
         {
             if (Helper.IsNetworkAvailable())
@@ -438,7 +437,9 @@
                     }
                 }
             }
-=======
+        }
+
+        [Test]
         public async Task LoadingIframeWithEmptySourceIsLikeLoadingWithout()
         {
             var config = new Configuration().WithDefaultLoader(r => r.IsResourceLoadingEnabled = true);
@@ -447,7 +448,6 @@
             var document = await context.OpenAsync(res => res.Content(source));
             var iframe = document.QuerySelector<HtmlIFrameElement>("iframe");
             Assert.IsNull(iframe.ContentDocument);
->>>>>>> 9da30e34
         }
     }
 }