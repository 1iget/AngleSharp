--- conflicted
+++ resolved
@@ -352,7 +352,6 @@
 		}
 
 		[Test]
-<<<<<<< HEAD
 		public void CssWordBreakNormalLegal()
 		{
 			var snippet = "word-break : normal";
@@ -404,7 +403,8 @@
 			Assert.IsFalse(property.IsInherited);
 			Assert.IsFalse(property.IsImportant);
 			Assert.IsInstanceOf<CssWordBreakProperty>(property);
-=======
+		}
+
 		public void CssTextAlignLastAutoLegal()
 		{
 			var snippet = "text-align-last: auto";
@@ -707,7 +707,6 @@
 			Assert.IsInstanceOf<CssTextJustifyProperty>(property);
 			var concrete = (CssTextJustifyProperty)property;
 			Assert.IsFalse(property.HasValue);
->>>>>>> c6d8b18f
 		}
 	}
 }