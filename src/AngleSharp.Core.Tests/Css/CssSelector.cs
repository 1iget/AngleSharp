--- conflicted
+++ resolved
@@ -19,7 +19,7 @@
             Assert.AreEqual(7, RunQuery("*:first-child").Length);
             Assert.AreEqual(1, RunQuery("p:first-child").Length);
         }
-        
+
         [Test]
         public void StrangeDashSelector()
         {
@@ -39,7 +39,7 @@
             Assert.AreEqual(7, RunQuery("*:last-child").Length);
             Assert.AreEqual(2, RunQuery("p:last-child").Length);
         }
-        
+
         [Test]
         public void PseudoSelectorOnlyChild()
         {
@@ -55,7 +55,7 @@
             Assert.AreEqual("head", results[0].GetTagName());
             Assert.AreEqual("input", results[1].GetTagName());
         }
-        
+
         [Test]
         public void NthChildNoPrefixWithDigit()
         {
@@ -101,7 +101,7 @@
             Assert.AreEqual("span", result[2].GetTagName());
             Assert.AreEqual("div", result[3].GetTagName());
         }
-        
+
         [Test]
         public void NthLastChildIdPrefixWithDigit()
         {
@@ -128,7 +128,7 @@
             Assert.AreEqual(1, result.Length);
             Assert.AreEqual("span", result[0].GetTagName());
         }
-        
+
         [Test]
         public void MultipleSelectorsCommaSupportWithNoSpace()
         {
@@ -158,7 +158,7 @@
             Assert.AreEqual("a", result[0].GetTagName());
             Assert.AreEqual("p", result[1].GetTagName());
         }
-        
+
         [Test]
         public void MultipleSelectorsCommaSupportWithPrependedSpace()
         {
@@ -211,7 +211,7 @@
 
             Assert.AreEqual(0, result.Length);
         }
-        
+
         [Test]
         public void IdSelectorAllDescendantsOfId()
         {
@@ -565,7 +565,7 @@
             Assert.IsNull(value);
             Assert.AreEqual("eeeee", results[1].TextContent);
         }
-        
+
         [Test]
         public void ScopeSelectorChild()
         {
@@ -691,9 +691,9 @@
         {
             var source = @"<div><h1></h1></div><article><h2></h2></article><section><h2></h2><article><h3></h3></article></section><aside><h3></h3><h3></h3></aside><nav><div><h4></h4></div></nav>";
             var selector = @":matches(section, article, aside, nav) :matches(h1, h2, h3, h4, h5, h6)";
-            var equivalent = @"section h1, section h2, section h3, section h4, section h5, section h6, 
-article h1, article h2, article h3, article h4, article h5, article h6, 
-aside h1, aside h2, aside h3, aside h4, aside h5, aside h6, 
+            var equivalent = @"section h1, section h2, section h3, section h4, section h5, section h6,
+article h1, article h2, article h3, article h4, article h5, article h6,
+aside h1, aside h2, aside h3, aside h4, aside h5, aside h6,
 nav h1, nav h2, nav h3, nav h4, nav h5, nav h6";
 
             var document = source.ToHtmlDocument();
@@ -814,7 +814,6 @@
         }
 
         [Test]
-<<<<<<< HEAD
         public void FindDeepElement()
         {
             var count = 10000;
@@ -826,10 +825,10 @@
                 var newNode = doc.CreateElement("div");
                 node.AppendChild(newNode);
                 node = newNode;
-            }        
-            node.AppendChild(doc.CreateElement("a")); 
-
-            var result = doc.QuerySelector("a");  
+            }
+            node.AppendChild(doc.CreateElement("a"));
+
+            var result = doc.QuerySelector("a");
             Assert.NotNull(result);
         }
 
@@ -853,7 +852,6 @@
             Assert.AreEqual(result.Length, 2);
         }
 
-=======
         public void EmptySelectorShouldThrow()
         {
             var source = @"";
@@ -863,6 +861,5 @@
 
             Assert.Throws<DomException>(() => document.QuerySelectorAll(selector));
         }
->>>>>>> ce6c790b
     }
 }