--- conflicted
+++ resolved
@@ -1353,7 +1353,6 @@
         public static readonly String Even = "even";
 
 		/// <summary>
-<<<<<<< HEAD
 		/// The distribute keyword.
 		/// </summary>
 		public static readonly String Distribute = "distribute";
@@ -1392,7 +1391,7 @@
 		/// The newspaper keyword.
 		/// </summary>
 		public static readonly String Newspaper = "newspaper";
-=======
+
 		/// The Butt keyword.
 		/// </summary>
 		public static readonly String Butt = "butt";
@@ -1406,6 +1405,5 @@
 		/// The bevel keyword.
 		/// </summary>
 		public static readonly String Bevel = "bevel";
->>>>>>> 7b29c1c5
 	}
 }