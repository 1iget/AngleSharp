﻿namespace AngleSharp.Dom
{
    using AngleSharp.Common;
    using AngleSharp.Css;
    using AngleSharp.Css.Dom;
    using AngleSharp.Css.Parser;
    using AngleSharp.Dom.Events;
    using AngleSharp.Text;
    using System;
    using System.IO;
    using System.Linq;

    /// <summary>
    /// Represents an element node.
    /// </summary>
    class Element : Node, IElement
    {
        #region Fields

        private static readonly AttachedProperty<Element, IShadowRoot> ShadowRootProperty = new AttachedProperty<Element, IShadowRoot>();

        private readonly NamedNodeMap _attributes;
        private readonly String _namespace;
        private readonly String _prefix;
        private readonly String _localName;

        private HtmlCollection<IElement> _elements;
        private ICssStyleDeclaration _style;
        private TokenList _classList;

        #endregion

        #region ctor
        
        public Element(Document owner, String localName, String prefix, String namespaceUri, NodeFlags flags = NodeFlags.None)
            : this(owner, prefix != null ? String.Concat(prefix, ":", localName) : localName, localName, prefix, namespaceUri, flags)
        {
        }

        public Element(Document owner, String name, String localName, String prefix, String namespaceUri, NodeFlags flags = NodeFlags.None)
            : base(owner, name, NodeType.Element, flags)
        {
            _localName = localName;
            _prefix = prefix;
            _namespace = namespaceUri;
            _attributes = new NamedNodeMap(this);
        }

        #endregion

        #region Internal Properties

        internal IBrowsingContext Context
        {
            get { return Owner?.Context; }
        }

        internal NamedNodeMap Attributes
        {
            get { return _attributes; }
        }

        #endregion

        #region Properties

        public ICssStyleDeclaration Style
        {
            get { return _style ?? (_style = CreateStyle()); }
        }

        public IElement AssignedSlot
        {
            get { return ParentElement?.ShadowRoot?.GetAssignedSlot(Slot); }
        }

        public String Slot
        {
            get { return this.GetOwnAttribute(AttributeNames.Slot); }
            set { this.SetOwnAttribute(AttributeNames.Slot, value); }
        }

        public IShadowRoot ShadowRoot
        {
            get { return ShadowRootProperty.Get(this); }
        }

        public String Prefix
        {
            get { return _prefix; }
        }

        public String LocalName
        {
            get { return _localName; }
        }

        public String NamespaceUri
        {
            get { return _namespace ?? this.GetNamespaceUri(); }
        }

        public override String TextContent
        {
            get
            {
                var sb = StringBuilderPool.Obtain();

                foreach (var child in this.GetDescendants().OfType<IText>())
                {
                    sb.Append(child.Data);
                }

                return sb.ToPool();
            }
            set
            {
                var node = !String.IsNullOrEmpty(value) ? new TextNode(Owner, value) : null;
                ReplaceAll(node, false);
            }
        }

        public ITokenList ClassList
        {
            get
            {
                if (_classList == null)
                {
                    _classList = new TokenList(this.GetOwnAttribute(AttributeNames.Class));
                    _classList.Changed += value => UpdateAttribute(AttributeNames.Class, value);
                }

                return _classList;
            }
        }

        public String ClassName
        {
            get { return this.GetOwnAttribute(AttributeNames.Class); }
            set { this.SetOwnAttribute(AttributeNames.Class, value); }
        }

        public String Id
        {
            get { return this.GetOwnAttribute(AttributeNames.Id); }
            set { this.SetOwnAttribute(AttributeNames.Id, value); }
        }

        public String TagName
        {
            get { return NodeName; }
        }

        public IElement PreviousElementSibling
        {
            get
            {
                var parent = Parent;

                if (parent != null)
                {
                    var found = false;

                    for (var i = parent.ChildNodes.Length - 1; i >= 0; i--)
                    {
                        if (Object.ReferenceEquals(parent.ChildNodes[i], this))
                        {
                            found = true;
                        }
                        else if (found && parent.ChildNodes[i] is IElement)
                        {
                            return (IElement)parent.ChildNodes[i];
                        }
                    }
                }

                return null;
            }
        }

        public IElement NextElementSibling
        {
            get
            {
                var parent = Parent;

                if (parent != null)
                {
                    var n = parent.ChildNodes.Length;
                    var found = false;

                    for (var i = 0; i < n; i++)
                    {
                        if (Object.ReferenceEquals(parent.ChildNodes[i], this))
                        {
                            found = true;
                        }
                        else if (found && parent.ChildNodes[i] is IElement)
                        {
                            return (IElement)parent.ChildNodes[i];
                        }
                    }
                }

                return null;
            }
        }

        public Int32 ChildElementCount
        {
            get
            {
                var children = ChildNodes;
                var n = children.Length;
                var count = 0;

                for (var i = 0; i < n; i++)
                {
                    if (children[i].NodeType == NodeType.Element)
                    {
                        count++;
                    }
                }

                return count;
            }
        }

        public IHtmlCollection<IElement> Children
        {
            get { return _elements ?? (_elements = new HtmlCollection<IElement>(this, deep: false)); }
        }

        public IElement FirstElementChild
        {
            get 
            {
                var children = ChildNodes;
                var n = children.Length;

                for (var i = 0; i < n; i++)
                {
                    var child = children[i] as IElement;

                    if (child != null)
                    {
                        return child;
                    }
                }

                return null;
            }
        }

        public IElement LastElementChild
        {
            get
            {
                var children = ChildNodes;

                for (int i = children.Length - 1; i >= 0; i--)
                {
                    var child = children[i] as IElement;

                    if (child != null)
                    {
                        return child;
                    }
                }

                return null;
            }
        }

        public String InnerHtml
        {
            get { return ChildNodes.ToHtml(); }
            set { ReplaceAll(new DocumentFragment(this, value), false); }
        }

        public String OuterHtml
        {
            get { return this.ToHtml(); }
            set
            {
                var parent = Parent;

                if (parent == null)
                    throw new DomException(DomError.NotSupported);

                var document = Owner;

                if (document != null && Object.ReferenceEquals(document.DocumentElement, this))
                    throw new DomException(DomError.NoModificationAllowed);

                parent.InsertChild(parent.IndexOf(this), new DocumentFragment(this, value));
                parent.RemoveChild(this);
            }
        }
        
        INamedNodeMap IElement.Attributes
        {
            get { return _attributes; }
        }

        public Boolean IsFocused
        {
            get { return Object.ReferenceEquals(Owner?.FocusElement, this); }
            protected set
            {
                var document = Owner;

                if (document != null)
                {
                    if (value)
                    {
                        document.SetFocus(this);
                        this.Fire<FocusEvent>(m => m.Init(EventNames.Focus, false, false));
                    }
                    else
                    {
                        document.SetFocus(null);
                        this.Fire<FocusEvent>(m => m.Init(EventNames.Blur, false, false));
                    }
                }
            }
        }

        #endregion

        #region Methods

        public IShadowRoot AttachShadow(ShadowRootMode mode = ShadowRootMode.Open)
        {
            if (TagNames.AllNoShadowRoot.Contains(_localName))
                throw new DomException(DomError.NotSupported);

            if (ShadowRoot != null)
                throw new DomException(DomError.InvalidState);

            var root = new ShadowRoot(this, mode);
            ShadowRootProperty.Set(this, root);
            return root;
        }

        public IElement QuerySelector(String selectors)
        {
            return ChildNodes.QuerySelector(selectors, this);
        }

        public IHtmlCollection<IElement> QuerySelectorAll(String selectors)
        {
            return ChildNodes.QuerySelectorAll(selectors, this);
        }

        public IHtmlCollection<IElement> GetElementsByClassName(String classNames)
        {
            return ChildNodes.GetElementsByClassName(classNames);
        }

        public IHtmlCollection<IElement> GetElementsByTagName(String tagName)
        {
            return ChildNodes.GetElementsByTagName(tagName);
        }

        public IHtmlCollection<IElement> GetElementsByTagNameNS(String namespaceURI, String tagName)
        {
            return ChildNodes.GetElementsByTagName(namespaceURI, tagName);
        }

        public Boolean Matches(String selectorText)
        {
            var parser = Context.GetService<ICssSelectorParser>();
            var sg = parser.ParseSelector(selectorText);

            if (sg == null)
                throw new DomException(DomError.Syntax);

            return sg.Match(this, this);
        }

        public override INode Clone(Boolean deep = true)
        {
            var node = new Element(Owner, LocalName, _prefix, _namespace, Flags);
            CloneElement(node, deep);
            return node;
        }

        public Boolean HasAttribute(String name)
        {
            if (_namespace.Is(NamespaceNames.HtmlUri))
            {
                name = name.HtmlLower();
            }

            return _attributes.GetNamedItem(name) != null;
        }

        public Boolean HasAttribute(String namespaceUri, String localName)
        {
            if (String.IsNullOrEmpty(namespaceUri))
            {
                namespaceUri = null;
            }

            return _attributes.GetNamedItem(namespaceUri, localName) != null;
        }

        public String GetAttribute(String name)
        {
            if (_namespace.Is(NamespaceNames.HtmlUri))
            {
                name = name.HtmlLower();
            }
            
            return _attributes.GetNamedItem(name)?.Value;
        }

        public String GetAttribute(String namespaceUri, String localName)
        {
            if (String.IsNullOrEmpty(namespaceUri))
            {
                namespaceUri = null;
            }
            
            return _attributes.GetNamedItem(namespaceUri, localName)?.Value;
        }

        public void SetAttribute(String name, String value)
        {
            if (value != null)
            {
                if (!name.IsXmlName())
                    throw new DomException(DomError.InvalidCharacter);

                if (_namespace.Is(NamespaceNames.HtmlUri))
                {
                    name = name.HtmlLower();
                }

                this.SetOwnAttribute(name, value);
            }
            else
            {
                RemoveAttribute(name);
            }
        }

        public void SetAttribute(String namespaceUri, String name, String value)
        {
            if (value != null)
            {
                var prefix = default(String);
                var localName = default(String);
                GetPrefixAndLocalName(name, ref namespaceUri, out prefix, out localName);
                _attributes.SetNamedItem(new Attr(prefix, localName, value, namespaceUri));
            }
            else
            {
                RemoveAttribute(namespaceUri, name);
            }
        }

        public Boolean RemoveAttribute(String name)
        {
            if (_namespace.Is(NamespaceNames.HtmlUri))
            {
                name = name.HtmlLower();
            }

            return _attributes.RemoveNamedItemOrDefault(name) != null;
        }

        public Boolean RemoveAttribute(String namespaceUri, String localName)
        {
            if (String.IsNullOrEmpty(namespaceUri))
            {
                namespaceUri = null;
            }

            return _attributes.RemoveNamedItemOrDefault(namespaceUri, localName) != null;
        }

        public void Prepend(params INode[] nodes)
        {
            this.PrependNodes(nodes);
        }

        public void Append(params INode[] nodes)
        {
            this.AppendNodes(nodes);
        }

        public override Boolean Equals(INode otherNode)
        {
            var otherElement = otherNode as IElement;

            if (otherElement != null)
            {
                return NamespaceUri.Is(otherElement.NamespaceUri) &&
                    _attributes.SameAs(otherElement.Attributes) && 
                    base.Equals(otherNode);
            }

            return false;
        }

        public void Before(params INode[] nodes)
        {
            this.InsertBefore(nodes);
        }

        public void After(params INode[] nodes)
        {
            this.InsertAfter(nodes);
        }

        public void Replace(params INode[] nodes)
        {
            this.ReplaceWith(nodes);
        }

        public void Remove()
        {
            this.RemoveFromParent();
        }

        public void Insert(AdjacentPosition position, String html)
        {
            var useThis = position == AdjacentPosition.AfterBegin || position == AdjacentPosition.BeforeEnd;
            var context = useThis ? this : Parent as Element;

            if (context == null)
                throw new DomException("The element has no parent.");

            var nodes = new DocumentFragment(context, html);

            switch (position)
            {
                case AdjacentPosition.BeforeBegin:
                    Parent.InsertBefore(nodes, this);
                    break;

                case AdjacentPosition.AfterEnd:
                    Parent.InsertChild(Parent.IndexOf(this) + 1, nodes);
                    break;

                case AdjacentPosition.AfterBegin:
                    InsertChild(0, nodes);
                    break;

                case AdjacentPosition.BeforeEnd:
                    AppendChild(nodes);
                    break;
            }
        }

        public override void ToHtml(TextWriter writer, IMarkupFormatter formatter)
        {
            var selfClosing = (Flags & NodeFlags.SelfClosing) == NodeFlags.SelfClosing;
            writer.Write(formatter.OpenTag(this, selfClosing));

            if (!selfClosing)
            {
                if (((Flags & NodeFlags.LineTolerance) == NodeFlags.LineTolerance) && FirstChild is IText)
                {
                    var text = (IText)FirstChild;

                    if (text.Data.Has(Symbols.LineFeed))
                    {
                        writer.Write(Symbols.LineFeed);
                    }
                }

                foreach (var child in ChildNodes)
                {
                    child.ToHtml(writer, formatter);
                }
            }

            writer.Write(formatter.CloseTag(this, selfClosing));
        }

        #endregion

        #region Internal Methods

        internal virtual void SetupElement()
        {
        }

        internal void AttributeChanged(String localName, String namespaceUri, String oldValue, String newValue)
        {
<<<<<<< HEAD
            var callback = default(AttrChangedCallback);

            if (namespaceUri == null && RegisteredCallbacks.TryGetValue(GetType(), out callback))
=======
            if (namespaceUri == null)
>>>>>>> 1b99b8d0
            {
                foreach (var observer in Context.GetServices<IAttributeObserver>())
                {
                    observer.NotifyChange(this, localName, newValue);
                }
            }

            Owner.QueueMutation(MutationRecord.Attributes(
                target: this,
                attributeName: localName,
                attributeNamespace: namespaceUri,
                previousValue: oldValue));
        }

        internal void UpdateClassList(String value)
        {
            _classList?.Update(value);
        }

        #endregion

        #region Helpers

        protected ICssStyleDeclaration CreateStyle()
        {
            const NodeFlags TargetFlags = NodeFlags.HtmlMember | NodeFlags.SvgMember;

            if ((Flags & TargetFlags) != NodeFlags.None)
            {
                var context = Context;
                var engine = context.GetCssStyling();

                if (engine != null)
                {
                    var source = this.GetOwnAttribute(AttributeNames.Style);
                    var options = new StyleOptions(Owner) { Element = this };
                    var style = engine.ParseDeclaration(source, options);
                    style.Changed += value => UpdateAttribute(AttributeNames.Style, value);
                    return style;
                }
            }

            return null;
        }

        protected void UpdateStyle(String value)
        {
            if (String.IsNullOrEmpty(value))
            {
                _attributes.RemoveNamedItemOrDefault(AttributeNames.Style, suppressMutationObservers: true);
            }

            _style?.Update(value);
        }

        protected void UpdateAttribute(String name, String value)
        {
            this.SetOwnAttribute(name, value, suppressCallbacks: true);
        }

        protected sealed override String LocateNamespace(String prefix)
        {
            return this.LocateNamespaceFor(prefix);
        }

        protected sealed override String LocatePrefix(String namespaceUri)
        {
            return this.LocatePrefixFor(namespaceUri);
        }

        protected void CloneElement(Element element, Boolean deep)
        {
            CloneNode(element, deep);

            foreach (var attribute in _attributes)
            {
                var attr = new Attr(attribute.Prefix, attribute.LocalName, attribute.Value, attribute.NamespaceUri);
                element._attributes.FastAddItem(attr);
            }

            element.SetupElement();
        }
        
        #endregion
    }
}<|MERGE_RESOLUTION|>--- conflicted
+++ resolved
@@ -591,13 +591,7 @@
 
         internal void AttributeChanged(String localName, String namespaceUri, String oldValue, String newValue)
         {
-<<<<<<< HEAD
-            var callback = default(AttrChangedCallback);
-
-            if (namespaceUri == null && RegisteredCallbacks.TryGetValue(GetType(), out callback))
-=======
             if (namespaceUri == null)
->>>>>>> 1b99b8d0
             {
                 foreach (var observer in Context.GetServices<IAttributeObserver>())
                 {
